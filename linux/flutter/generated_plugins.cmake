--- conflicted
+++ resolved
@@ -4,11 +4,7 @@
 
 list(APPEND FLUTTER_PLUGIN_LIST
   file_selector_linux
-<<<<<<< HEAD
-  flutter_localization
-=======
   url_launcher_linux
->>>>>>> 2cd07eba
 )
 
 list(APPEND FLUTTER_FFI_PLUGIN_LIST
