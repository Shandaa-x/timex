--- conflicted
+++ resolved
@@ -107,14 +107,10 @@
   # To add assets to your application, add an assets section, like this:
   assets:
      - assets/images/
-<<<<<<< HEAD
+     - assets/images/google_logo.png
+
      - assets/images/google_logo.png
      - .env.example
-=======
-
-     - assets/images/google_logo.png
-     - .env
->>>>>>> 9e56eed1
 
   fonts:
     - family: Montserrat
