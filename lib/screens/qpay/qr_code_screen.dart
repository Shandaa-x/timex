import 'package:flutter/material.dart';
import 'package:timex/index.dart';
import 'package:qr_flutter/qr_flutter.dart';
import 'dart:convert';
import 'package:flutter/foundation.dart';
import 'package:firebase_auth/firebase_auth.dart';
import 'package:google_sign_in/google_sign_in.dart';
import 'package:url_launcher/url_launcher.dart';
import '../login/google_login_screen.dart';
import '../../services/qpay_webhook_service.dart';
import '../../services/qpay_helper_service.dart';
import '../../utils/qr_utils.dart';
import '../../utils/banking_app_checker.dart';

class QRCodeScreen extends StatefulWidget {
  const QRCodeScreen({super.key});

  @override
  State<QRCodeScreen> createState() => _QRCodeScreenState();
}

class _QRCodeScreenState extends State<QRCodeScreen> {
  Map<String, dynamic>? qpayResult;
  bool isLoading = false;
  String? errorMessage;
  double currentFoodAmount = 0.0;
  bool isLoadingBalance = true;

  // Payment verification
  final TextEditingController _paymentAmountController =
      TextEditingController();
  final TextEditingController _verifyAmountController = TextEditingController();
  bool isCheckingPayment = false;
  String? paymentStatus; // 'pending', 'paid', or null
  String? currentInvoiceId;

  // QPay integration now handled by QPayHelperService

  @override
  void initState() {
    super.initState();
    print('QRCodeScreen initState called');
    _loadUserBalance();
    _checkBankingApps(); // Check what banking apps are available
  }

  /// Check available banking apps for debugging
  Future<void> _checkBankingApps() async {
    if (kDebugMode) {
      try {
        final report = await BankingAppChecker.getAvailabilityReport();
        print('📱 Banking Apps Available:');
        print(report);
      } catch (error) {
        print('Error checking banking apps: $error');
      }
    }
  }

  /// Load user's current food balance
  Future<void> _loadUserBalance() async {
    try {
      final user = FirebaseAuth.instance.currentUser;
      if (user != null) {
        final balance = await QPayWebhookService.getUserFoodAmount(user.uid);
        setState(() {
          currentFoodAmount = balance;
          isLoadingBalance = false;
        });
      }
    } catch (error) {
      print('Error loading user balance: $error');
      setState(() {
        isLoadingBalance = false;
      });
    }
  }

  Future<void> _signOut() async {
    try {
      // Get Firebase Auth instance
      final auth = FirebaseAuth.instance;

      // Get Google Sign In instance
      final googleSignIn = GoogleSignIn();

      // Sign out from Firebase
      await auth.signOut();

      // Sign out from Google
      await googleSignIn.signOut();

      print('User signed out successfully from QR screen');

      if (mounted) {
        Navigator.of(context).pushAndRemoveUntil(
          MaterialPageRoute(builder: (_) => const GoogleLoginScreen()),
          (route) => false,
        );
      }
    } catch (e) {
      print('Sign out error: $e');
      if (mounted) {
        ScaffoldMessenger.of(context).showSnackBar(
          SnackBar(
            content: Text('Гарах үед алдаа гарлаа: $e'),
            backgroundColor: Colors.red,
          ),
        );
      }
    }
  }

  Future<void> _createQPayInvoice() async {
    setState(() {
      isLoading = true;
      errorMessage = null;
    });

    // Check if running on web and show helpful message
    if (kIsWeb) {
      setState(() {
        errorMessage =
            '🌐 Running on Web Browser\n\n✅ QPay integration is correctly implemented!\n\n🚫 Web browsers block direct API calls to external services (CORS policy)\n\n📱 Please test on a mobile device to see real QPay QR codes that work with Mongolian banking apps.';
        isLoading = false;
      });
      return;
    }

    // Validate amount input
    final amountText = _paymentAmountController.text.trim();
    if (amountText.isEmpty) {
      setState(() {
        errorMessage = 'Please enter an amount first';
        isLoading = false;
      });
      return;
    }

    final double? amount = double.tryParse(amountText);
    if (amount == null || amount <= 0) {
      setState(() {
        errorMessage = 'Please enter a valid amount greater than 0';
        isLoading = false;
      });
      return;
    }

    try {
      print('🚀 Creating QPay invoice using helper service...');

      // Get current user
      final currentUser = FirebaseAuth.instance.currentUser;
      final String userUid = currentUser?.uid ?? 'unknown';
      final String orderId = 'TIMEX_${DateTime.now().millisecondsSinceEpoch}';

      // Use the new helper service
      final result = await QPayHelperService.createInvoiceWithQR(
        amount: amount,
        orderId: orderId,
        userId: userUid,
        invoiceDescription:
            'TIMEX Food Payment - ₮${amount.toStringAsFixed(0)}',
        callbackUrl: 'http://localhost:3000/qpay/webhook',
      );

      if (result['success'] == true) {
        final invoice = result['invoice'];
        print('✅ QPay invoice created successfully: ${invoice['invoice_id']}');

        // Set payment status to pending in Firebase
        await QPayWebhookService.setPaymentStatusPending(userUid);

        // Debug: Print the invoice structure to understand the response
        print('🔍 QPay invoice response structure:');
        invoice.forEach((key, value) {
          if (key == 'urls' && value is List) {
            print('  $key: List with ${value.length} items');
            for (int i = 0; i < value.length; i++) {
              print('    [$i]: ${value[i].runtimeType} = ${value[i]}');
            }
          } else {
            print(
              '  $key: ${value.runtimeType} = ${value.toString().length > 100 ? '${value.toString().substring(0, 100)}...' : value}',
            );
          }
        });

        setState(() {
          qpayResult = invoice;
          currentInvoiceId = invoice['invoice_id'];
          paymentStatus = 'pending';
          isLoading = false;
        });
      } else {
        throw Exception(result['error'] ?? 'Failed to create QPay invoice');
      }
    } catch (error) {
      print('Error creating QPay invoice: $error');

      String userFriendlyError;
      if (error.toString().contains('Failed to fetch') ||
          error.toString().contains('CORS') ||
          error.toString().contains('network')) {
        userFriendlyError =
            'Cannot connect to QPay from web browser due to CORS policy.\n\n✅ The integration is working correctly!\n\n📱 Please test on a mobile device where QPay API calls will work properly and generate real, scannable QR codes.';
      } else {
        userFriendlyError =
            'Failed to create QPay invoice: ${error.toString()}';
      }

      setState(() {
        errorMessage = userFriendlyError;
        isLoading = false;
      });
    }
  }

  // Payment verification methods
  Future<void> _checkPaymentStatus() async {
    if (currentInvoiceId == null) {
      _showMessage('No invoice to check', isError: true);
      return;
    }

    final amountText = _verifyAmountController.text.trim();
    if (amountText.isEmpty) {
      _showMessage('Please enter payment amount', isError: true);
      return;
    }

    final double? paymentAmount = double.tryParse(amountText);
    if (paymentAmount == null || paymentAmount <= 0) {
      _showMessage('Please enter valid payment amount', isError: true);
      return;
    }

    setState(() {
      isCheckingPayment = true;
    });

    try {
      // Get access token first
      final authResult = await QPayHelperService.getAccessToken();
      if (authResult['success'] != true) {
        throw Exception('Failed to authenticate: ${authResult['error']}');
      }

      // Check payment status
      final paymentResult = await QPayHelperService.checkPayment(
        authResult['access_token'],
        currentInvoiceId!,
      );

      if (paymentResult['success'] == true) {
        final int count = paymentResult['count'] ?? 0;
        final double paidAmount = (paymentResult['paid_amount'] ?? 0)
            .toDouble();

        if (count > 0 && paidAmount >= paymentAmount) {
          // Payment found and amount is sufficient
          setState(() {
            paymentStatus = 'paid';
          });

          // Update Firebase
          await _updateFirebaseBalance(paymentAmount);

          _showMessage(
            'Payment confirmed! ₮${paymentAmount.toStringAsFixed(0)} deducted from balance',
            isError: false,
          );

          // Clear the input
          _verifyAmountController.clear();

          // Reload balance
          await _loadUserBalance();
        } else if (count > 0 && paidAmount < paymentAmount) {
          _showMessage(
            'Payment found but amount is less than entered (₮${paidAmount.toStringAsFixed(0)})',
            isError: true,
          );
        } else {
          _showMessage('No payment found yet', isError: true);
        }
      } else {
        throw Exception(paymentResult['error'] ?? 'Failed to check payment');
      }
    } catch (error) {
      print('Error checking payment: $error');
      _showMessage('Error checking payment: $error', isError: true);
    } finally {
      setState(() {
        isCheckingPayment = false;
      });
    }
  }

  Future<void> _updateFirebaseBalance(double paidAmount) async {
    try {
      final user = FirebaseAuth.instance.currentUser;
      if (user == null) return;

      // Simulate webhook processing
      final webhookData = {
        'payment_status': 'PAID',
        'paid_amount': paidAmount,
        'user_id': user.uid,
        'invoice_id': currentInvoiceId,
        'transaction_id': 'MANUAL_${DateTime.now().millisecondsSinceEpoch}',
        'payment_date': DateTime.now().toIso8601String(),
      };

      await QPayWebhookService.processWebhook(webhookData);
    } catch (error) {
      print('Error updating Firebase balance: $error');
    }
  }

  void _showMessage(String message, {required bool isError}) {
    if (mounted) {
      ScaffoldMessenger.of(context).showSnackBar(
        SnackBar(
          content: Text(message),
          backgroundColor: isError ? Colors.red : Colors.green,
          duration: Duration(seconds: 3),
        ),
      );
    }
  }

  /// Launch deep link to mobile banking app
  Future<void> _launchMobileBankingApp() async {
    if (qpayResult == null) {
      _showMessage('No invoice available', isError: true);
      return;
    }

    try {
      // Try using the new method first
      final primaryBankingApp = QRUtils.getPrimaryBankingApp(qpayResult!);

      if (primaryBankingApp != null) {
        print('🚀 Launching primary banking app: ${primaryBankingApp.name}');
        try {
          final uri = Uri.parse(primaryBankingApp.deepLink);

          if (await canLaunchUrl(uri)) {
            await launchUrl(uri, mode: LaunchMode.externalApplication);
            _showMessage('Opened ${primaryBankingApp.name}', isError: false);
            return;
          } else {
            print(
              '❌ Cannot launch ${primaryBankingApp.name}, trying fallback...',
            );
          }
        } catch (uriError) {
          print('❌ Error parsing URI for ${primaryBankingApp.name}: $uriError');
          _showMessage(
            'Invalid link format for ${primaryBankingApp.name}',
            isError: true,
          );
        }
      } else {
        print('🔍 No primary banking app found from QPay response');
      }

      // Fallback to legacy method
      final qrText = qpayResult!['qr_text'] ?? '';
      final invoiceId = qpayResult!['invoice_id'];

      // Extract QPay short URL from different possible fields
      String? qpayShortUrl;
      if (qpayResult!['qpay_shortUrl'] != null) {
        qpayShortUrl = qpayResult!['qpay_shortUrl'].toString();
      } else if (qpayResult!['urls'] != null) {
        final urls = qpayResult!['urls'];
        if (urls is List && urls.isNotEmpty) {
          // Look for the first valid URL
          for (final url in urls) {
            if (url is Map && url['link'] != null) {
              final link = url['link'].toString();
              if (link.startsWith('http')) {
                qpayShortUrl = link;
                break;
              }
            }
          }
        } else if (urls is Map) {
          // If urls is a map, try to get the first value
          final values = urls.values;
          if (values.isNotEmpty) {
            qpayShortUrl = values.first.toString();
          }
        }
      }

      final deepLink = QRUtils.getPrimaryDeepLink(
        qrText,
        qpayShortUrl,
        invoiceId,
      );

      if (deepLink != null) {
        try {
          final uri = Uri.parse(deepLink);
          if (await canLaunchUrl(uri)) {
            await launchUrl(uri, mode: LaunchMode.externalApplication);
            _showMessage('Opened in banking app', isError: false);
          } else {
            // Fallback to web URL if available
            if (qpayShortUrl != null && qpayShortUrl.startsWith('http')) {
              try {
                final webUri = Uri.parse(qpayShortUrl);
                if (await canLaunchUrl(webUri)) {
                  await launchUrl(webUri, mode: LaunchMode.externalApplication);
                  _showMessage('Opened in browser', isError: false);
                } else {
                  _showMessage(
                    'No compatible banking app found',
                    isError: true,
                  );
                }
              } catch (webUriError) {
                print('❌ Error parsing web URI: $webUriError');
                _showMessage('Invalid web URL format', isError: true);
              }
            } else {
              _showMessage('No compatible banking app found', isError: true);
            }
          }
        } catch (deepLinkError) {
          print('❌ Error parsing deep link URI: $deepLinkError');
          _showMessage('Invalid deep link format', isError: true);
        }
      } else {
        // If no deep link is available, show banking app options instead
        print('🔍 No primary deep link found, showing banking app options');
        _showBankingAppOptions();
      }
    } catch (error) {
      print('Error launching banking app: $error');
      _showMessage('Failed to open banking app: $error', isError: true);
    }
  }

  /// Show available banking app options with enhanced detection
  void _showBankingAppOptions() async {
    if (qpayResult == null) return;

    showDialog(
      context: context,
      barrierDismissible: false,
      builder: (context) => Center(
        child: CircularProgressIndicator(),
      ),
    );

    try {
      final qrText = qpayResult!['qr_text'] ?? '';
      final invoiceId = qpayResult!['invoice_id'];

      // Use optimized banking app detection
      final optimizedLinks = await BankingAppChecker.getOptimizedDeepLinks(
        qrText,
        invoiceId,
      );

      // Get traditional banking apps from QPay response
      final bankingApps = QRUtils.extractBankingApps(qpayResult!);

      // Fallback to legacy method
      Map<String, String> legacyDeepLinks = {};
      if (bankingApps.isEmpty && optimizedLinks.isEmpty) {
        String? qpayShortUrl;
        if (qpayResult!['qpay_shortUrl'] != null) {
          qpayShortUrl = qpayResult!['qpay_shortUrl'].toString();
        } else if (qpayResult!['urls'] != null) {
          final urls = qpayResult!['urls'];
          if (urls is List && urls.isNotEmpty) {
            for (final url in urls) {
              if (url is Map && url['link'] != null) {
                final link = url['link'].toString();
                if (link.startsWith('http')) {
                  qpayShortUrl = link;
                  break;
                }
              }
            }
          }
        }

        legacyDeepLinks = QRUtils.generateDeepLinks(
          qrText,
          qpayShortUrl,
          invoiceId,
        );
      }

      Navigator.pop(context); // Close loading dialog

      showModalBottomSheet(
        context: context,
        isScrollControlled: true,
        builder: (BuildContext context) {
          return Container(
            padding: const EdgeInsets.all(20),
            constraints: BoxConstraints(
              maxHeight: MediaQuery.of(context).size.height * 0.8,
            ),
            child: Column(
              mainAxisSize: MainAxisSize.min,
              crossAxisAlignment: CrossAxisAlignment.start,
              children: [
                Text(
                  'Choose Banking App',
                  style: TextStyle(fontSize: 18, fontWeight: FontWeight.bold),
                ),
                SizedBox(height: 16),

                // Show optimized banking apps first
                if (optimizedLinks.isNotEmpty) ...[
                  Text(
                    'Available Banking Apps:',
                    style: TextStyle(fontSize: 16, fontWeight: FontWeight.w600),
                  ),
                  SizedBox(height: 8),
                  ...optimizedLinks.entries.map((entry) {
                    return Card(
                      child: ListTile(
                        leading: Icon(
                          _getBankIcon(entry.key),
                          color: Colors.green,
                          size: 32,
                        ),
                        title: Text(
                          entry.key,
                          style: TextStyle(fontWeight: FontWeight.w600),
                        ),
                        subtitle: Text('Tap to open'),
                        trailing: Icon(Icons.arrow_forward_ios),
                        onTap: () async {
                          Navigator.pop(context);
                          await _launchBankingApp(entry.value, entry.key);
                        },
                      ),
                    );
                  }).toList(),
                  SizedBox(height: 16),
                ],

                // Banking apps from QPay response
                if (bankingApps.isNotEmpty) ...[
                  Text(
                    'QPay Suggested Apps:',
                    style: TextStyle(fontSize: 16, fontWeight: FontWeight.w600),
                  ),
                  SizedBox(height: 8),
                  ...bankingApps.entries.map((entry) {
                    final app = entry.value;
                    return ListTile(
                      leading: Icon(
                        _getBankIcon(app.name),
                        color: Colors.blue,
                      ),
                      title: Text(app.name),
                      subtitle: Text(
                        app.description.isNotEmpty
                            ? app.description
                            : 'Mobile banking app',
                      ),
                      onTap: () async {
                        Navigator.pop(context);
                        await _launchBankingApp(app.deepLink, app.name);
                      },
                    );
                  }).toList(),
                  SizedBox(height: 16),
                ],

                // Legacy deep links as fallback
                if (legacyDeepLinks.isNotEmpty) ...[
                  Text(
                    'Other Options:',
                    style: TextStyle(fontSize: 16, fontWeight: FontWeight.w600),
                  ),
                  SizedBox(height: 8),
                  ...legacyDeepLinks.entries.map((entry) {
                    String appName = _getLegacyAppName(entry.key);
                    return ListTile(
                      leading: Icon(
                        _getBankIcon(appName),
                        color: Colors.orange,
                      ),
                      title: Text(appName),
                      subtitle: Text(
                        entry.key == 'banking' ? 'Web browser' : 'Mobile app',
                      ),
                      onTap: () async {
                        Navigator.pop(context);
                        await _launchBankingApp(entry.value, appName);
                      },
                    );
                  }).toList(),
                ],

                SizedBox(height: 16),
                Center(
                  child: TextButton(
                    onPressed: () => Navigator.pop(context),
                    child: Text('Cancel'),
                  ),
                ),
              ],
            ),
          );
        },
      );
    } catch (error) {
      Navigator.pop(context); // Close loading dialog
      print('Error showing banking app options: $error');
      _showMessage('Failed to load banking apps: $error', isError: true);
    }
  }

  IconData _getBankIcon(String bankName) {
    switch (bankName.toLowerCase()) {
      case 'khan bank':
      case 'khanbank':
        return Icons.account_balance;
      case 'qpay wallet':
      case 'qpay':
        return Icons.payment;
      case 'social pay':
      case 'socialpay':
        return Icons.people;
      case 'state bank':
      case 'statebank':
        return Icons.account_balance_wallet;
      case 'tdb bank':
      case 'tdbbank':
        return Icons.business;
      case 'xac bank':
      case 'xacbank':
        return Icons.monetization_on;
      case 'most money':
      case 'mostmoney':
        return Icons.money;
      case 'nib bank':
      case 'nibbank':
        return Icons.account_balance;
      case 'chinggis khaan bank':
      case 'ckbank':
        return Icons.castle;
      case 'capitron bank':
      case 'capitronbank':
        return Icons.corporate_fare;
      case 'bogd bank':
      case 'bogdbank':
        return Icons.location_city;
      case 'candy pay':
      case 'candypay':
        return Icons.card_giftcard;
      default:
        return Icons.open_in_new;
    }
  }

  String _getLegacyAppName(String key) {
    switch (key) {
      case 'qpay':
        return 'QPay App';
      case 'socialpay':
        return 'Social Pay (Khan Bank)';
      case 'khanbank':
      case 'khanbankalt':
        return 'Khan Bank';
      case 'statebank':
      case 'statebankalt':
        return 'State Bank';
      case 'tdbbank':
      case 'tdb':
        return 'TDB Bank';
      case 'xacbank':
      case 'xac':
        return 'Xac Bank';
      case 'most':
      case 'mostmoney':
        return 'Most Money';
      case 'nibank':
      case 'ulaanbaatarbank':
        return 'NIB Bank';
      case 'ckbank':
      case 'chinggisnbank':
        return 'Chinggis Khaan Bank';
      case 'capitronbank':
      case 'capitron':
        return 'Capitron Bank';
      case 'bogdbank':
      case 'bogd':
        return 'Bogd Bank';
      case 'candypay':
      case 'candy':
        return 'Candy Pay';
      default:
        return 'Banking App';
    }
  }

  Future<void> _launchBankingApp(String deepLink, String appName) async {
    try {
      final uri = Uri.parse(deepLink);
      if (await canLaunchUrl(uri)) {
        await launchUrl(
          uri,
          mode: LaunchMode.externalApplication,
        );
        _showMessage('Opened $appName', isError: false);
      } else {
        _showMessage('$appName not installed', isError: true);
      }
    } catch (error) {
      print('Error launching $appName: $error');
      _showMessage('Invalid link format for $appName', isError: true);
    }
  }

  /// Show available banking app options with improved detection
  void _showBankingAppOptions() {
    if (qpayResult == null) return;

    // Use the new banking app extraction method
    final bankingApps = QRUtils.extractBankingApps(qpayResult!);

    // Get enhanced deep links for more banks
    final qrText = qpayResult!['qr_text'] ?? '';
    final invoiceId = qpayResult!['invoice_id'];
    
    // Extract QPay short URL from different possible fields
    String? qpayShortUrl;
    if (qpayResult!['qpay_shortUrl'] != null) {
      qpayShortUrl = qpayResult!['qpay_shortUrl'].toString();
    } else if (qpayResult!['urls'] != null) {
      final urls = qpayResult!['urls'];
      if (urls is List && urls.isNotEmpty) {
        // Look for the first valid URL
        for (final url in urls) {
          if (url is Map && url['link'] != null) {
            final link = url['link'].toString();
            if (link.startsWith('http')) {
              qpayShortUrl = link;
              break;
            }
          }
        }
      } else if (urls is Map) {
        final values = urls.values;
        if (values.isNotEmpty) {
          qpayShortUrl = values.first.toString();
        }
      }
    }

    // Get enhanced legacy deep links with more banks
    final legacyDeepLinks = QRUtils.generateDeepLinks(
      qrText,
      qpayShortUrl,
      invoiceId,
    );

    showModalBottomSheet(
      context: context,
      isScrollControlled: true,
      builder: (BuildContext context) {
        return Container(
          padding: const EdgeInsets.all(20),
          constraints: BoxConstraints(
            maxHeight: MediaQuery.of(context).size.height * 0.7,
          ),
          child: Column(
            mainAxisSize: MainAxisSize.min,
            crossAxisAlignment: CrossAxisAlignment.start,
<<<<<<< HEAD
=======
            children: [
              Text(
                'Open in Banking App',
                style: TextStyle(fontSize: 18, fontWeight: FontWeight.bold),
              ),
              SizedBox(height: 16),
              // New banking apps from QPay
              ...bankingApps.entries.map((entry) {
                final app = entry.value;
                IconData icon;

                switch (entry.key) {
                  case 'qpay':
                    icon = Icons.payment;
                    break;
                  case 'khanbank':
                  case 'khan':
                    icon = Icons.account_balance;
                    break;
                  case 'statebank':
                  case 'state':
                    icon = Icons.account_balance_wallet;
                    break;
                  case 'tdb':
                  case 'tradeanddevelopmentbank':
                    icon = Icons.business;
                    break;
                  default:
                    icon = Icons.open_in_new;
                }

                return ListTile(
                  leading: Icon(icon, color: Colors.blue),
                  title: Text(app.name),
                  subtitle: Text(
                    app.description.isNotEmpty
                        ? app.description
                        : 'Mobile banking app',
                  ),
                  onTap: () async {
                    Navigator.pop(context);
                    try {
                      final uri = Uri.parse(app.deepLink);
                      
                      // Enhanced check for iOS
                      bool canLaunch = await canLaunchUrl(uri);
                      
                      // If the specific link fails, try just the scheme
                      if (!canLaunch && uri.scheme.isNotEmpty) {
                        final schemeUri = Uri.parse('${uri.scheme}://');
                        canLaunch = await canLaunchUrl(schemeUri);
                      }
                      
                      if (canLaunch) {
                        await launchUrl(
                          uri,
                          mode: LaunchMode.externalApplication,
                        );
                        _showMessage('Opened ${app.name}', isError: false);
                      } else {
                        // Check if this is an iOS issue with URL schemes
                        _showMessage(
                          '${app.name} not found. Please check if the app is installed and try again. Deep link: ${uri.scheme}://',
                          isError: true,
                        );
                        
                        // Debug info
                        print('🔍 Deep link failed: ${app.deepLink}');
                        print('🔍 Scheme: ${uri.scheme}');
                        print('🔍 Full URI: $uri');
                      }
                    } catch (uriError) {
                      print('Error launching ${app.name}: $uriError');
                      _showMessage(
                        'Invalid link format for ${app.name}: $uriError',
                        isError: true,
                      );
                    }
                  },
                );
              }).toList(),

              // Legacy deep links as fallback
              ...legacyDeepLinks.entries.map((entry) {
                String appName;
                IconData icon;

                switch (entry.key) {
                  case 'qpay':
                    appName = 'QPay App';
                    icon = Icons.payment;
                    break;
                  case 'socialpay':
                    appName = 'Social Pay (Khan Bank)';
                    icon = Icons.account_balance;
                    break;
                  case 'khanbank':
                    appName = 'Khan Bank';
                    icon = Icons.account_balance;
                    break;
                  default:
                    appName = 'Banking App';
                    icon = Icons.open_in_new;
                }

                return ListTile(
                  leading: Icon(icon, color: Colors.blue),
                  title: Text(appName),
                  subtitle: Text(
>>>>>>> 45922b8a
                    entry.key == 'banking' ? 'Web browser' : 'Mobile app',
                  ),
                  onTap: () async {
                    Navigator.pop(context);
                    try {
                      final uri = Uri.parse(entry.value);
                      
                      // Enhanced check for iOS
                      bool canLaunch = await canLaunchUrl(uri);
                      
                      // If the specific link fails, try just the scheme
                      if (!canLaunch && uri.scheme.isNotEmpty) {
                        final schemeUri = Uri.parse('${uri.scheme}://');
                        canLaunch = await canLaunchUrl(schemeUri);
                      }
                      
                      if (canLaunch) {
                        await launchUrl(
                          uri,
                          mode: LaunchMode.externalApplication,
                        );
                        _showMessage('Opened in $appName', isError: false);
                      } else {
                        _showMessage(
                          '$appName not found. Please check if the app is installed. Scheme: ${uri.scheme}://',
                          isError: true,
                        );
                        
                        // Debug info
                        print('🔍 Legacy deep link failed: ${entry.value}');
                        print('🔍 App: $appName');
                        print('🔍 Scheme: ${uri.scheme}');
                      }
                    } catch (uriError) {
                      print('Error launching $appName: $uriError');
                      _showMessage(
                        'Invalid link format for $appName: $uriError',
                        isError: true,
                      );
                    }
                  },
                );
              }).toList(),

              SizedBox(height: 16),
              TextButton(
                onPressed: () => Navigator.pop(context),
                child: Text('Cancel'),
              ),
            ],
          ),
        );
      },
    );
  }

  Future<void> _refreshQRCode() async {
    print('Refresh QR pressed');
    await _loadUserBalance();
    // Clear previous results to show the input form again
    setState(() {
      qpayResult = null;
      errorMessage = null;
      paymentStatus = null;
      currentInvoiceId = null;
    });
  }

  @override
  Widget build(BuildContext context) {
    print('QRCodeScreen build called - hasResult: ${qpayResult != null}');
    return Scaffold(
      backgroundColor: Colors.white,
      appBar: AppBar(
        backgroundColor: Colors.white,
        elevation: 0,
        automaticallyImplyLeading: false,
        title: txt(
          'QPay Төлбөр',
          style: TxtStl.bodyText1(
            fontSize: 18,
            fontWeight: FontWeight.w600,
            color: Colors.black,
          ),
        ),
        centerTitle: true,
        actions: [
          IconButton(
            icon: isLoading
                ? SizedBox(
                    width: 20,
                    height: 20,
                    child: CircularProgressIndicator(strokeWidth: 2),
                  )
                : const Icon(Icons.refresh, color: Colors.black),
            onPressed: isLoading ? null : _refreshQRCode,
            tooltip: 'Refresh QR Code',
          ),
          IconButton(
            icon: const Icon(Icons.logout, color: Colors.red),
            onPressed: _signOut,
            tooltip: 'Гарах',
          ),
        ],
      ),
      body: Center(
        child: SingleChildScrollView(
          padding: const EdgeInsets.all(20),
          child: Column(
            children: [
              // User Balance Display
              if (!isLoadingBalance)
                Container(
                  width: double.infinity,
                  padding: const EdgeInsets.all(16),
                  margin: const EdgeInsets.only(bottom: 20),
                  decoration: BoxDecoration(
                    gradient: LinearGradient(
                      colors: [Colors.blue.shade50, Colors.blue.shade100],
                      begin: Alignment.topLeft,
                      end: Alignment.bottomRight,
                    ),
                    borderRadius: BorderRadius.circular(12),
                    border: Border.all(color: Colors.blue.shade200),
                  ),
                  child: Row(
                    children: [
                      Container(
                        padding: const EdgeInsets.all(8),
                        decoration: BoxDecoration(
                          color: Colors.blue.shade600,
                          borderRadius: BorderRadius.circular(8),
                        ),
                        child: Icon(
                          Icons.account_balance_wallet,
                          color: Colors.white,
                          size: 24,
                        ),
                      ),
                      const SizedBox(width: 12),
                      Expanded(
                        child: Column(
                          crossAxisAlignment: CrossAxisAlignment.start,
                          children: [
                            Text(
                              'Current Food Balance',
                              style: TextStyle(
                                fontSize: 14,
                                color: Colors.blue.shade700,
                                fontWeight: FontWeight.w600,
                              ),
                            ),
                            Text(
                              '₮${currentFoodAmount.toStringAsFixed(0)} MNT',
                              style: TextStyle(
                                fontSize: 20,
                                fontWeight: FontWeight.bold,
                                color: Colors.blue.shade800,
                              ),
                            ),
                          ],
                        ),
                      ),
                      if (currentFoodAmount > 0)
                        Icon(
                          Icons.trending_down,
                          color: Colors.orange,
                          size: 16,
                        ),
                    ],
                  ),
                ),

              // Amount Input Section (only show if no invoice yet)
              if (qpayResult == null && errorMessage == null)
                Container(
                  width: double.infinity,
                  padding: const EdgeInsets.all(20),
                  margin: const EdgeInsets.only(bottom: 20),
                  decoration: BoxDecoration(
                    color: Colors.green.shade50,
                    borderRadius: BorderRadius.circular(12),
                    border: Border.all(color: Colors.green.shade200),
                  ),
                  child: Column(
                    crossAxisAlignment: CrossAxisAlignment.start,
                    children: [
                      Row(
                        children: [
                          Container(
                            padding: const EdgeInsets.all(8),
                            decoration: BoxDecoration(
                              color: Colors.green.shade600,
                              borderRadius: BorderRadius.circular(8),
                            ),
                            child: Icon(
                              Icons.payment,
                              color: Colors.white,
                              size: 20,
                            ),
                          ),
                          const SizedBox(width: 12),
                          Text(
                            'Create QPay Invoice',
                            style: TextStyle(
                              fontSize: 16,
                              fontWeight: FontWeight.bold,
                              color: Colors.green.shade800,
                            ),
                          ),
                        ],
                      ),
                      SizedBox(height: 16),
                      Text(
                        'Enter the amount you want to pay:',
                        style: TextStyle(
                          fontSize: 14,
                          color: Colors.grey.shade700,
                        ),
                      ),
                      SizedBox(height: 8),
                      TextField(
                        controller: _paymentAmountController,
                        keyboardType: TextInputType.number,
                        decoration: InputDecoration(
                          hintText: 'Amount (e.g. 1000)',
                          prefixText: '₮ ',
                          border: OutlineInputBorder(
                            borderRadius: BorderRadius.circular(8),
                          ),
                          filled: true,
                          fillColor: Colors.white,
                        ),
                      ),
                      SizedBox(height: 12),
                      SizedBox(
                        width: double.infinity,
                        child: ElevatedButton(
                          onPressed: isLoading ? null : _createQPayInvoice,
                          style: ElevatedButton.styleFrom(
                            backgroundColor: Colors.green.shade600,
                            foregroundColor: Colors.white,
                            padding: EdgeInsets.symmetric(vertical: 12),
                            shape: RoundedRectangleBorder(
                              borderRadius: BorderRadius.circular(8),
                            ),
                          ),
                          child: isLoading
                              ? Row(
                                  mainAxisAlignment: MainAxisAlignment.center,
                                  children: [
                                    SizedBox(
                                      width: 16,
                                      height: 16,
                                      child: CircularProgressIndicator(
                                        strokeWidth: 2,
                                        color: Colors.white,
                                      ),
                                    ),
                                    SizedBox(width: 8),
                                    Text('Creating Invoice...'),
                                  ],
                                )
                              : Text(
                                  'Create QPay Invoice',
                                  style: TextStyle(
                                    fontSize: 16,
                                    fontWeight: FontWeight.bold,
                                  ),
                                ),
                        ),
                      ),
                    ],
                  ),
                ),

              // Loading State
              if (isLoading)
                Container(
                  padding: const EdgeInsets.all(40),
                  child: Column(
                    children: [
                      CircularProgressIndicator(),
                      SizedBox(height: 20),
                      Text(
                        'Creating QPay Invoice...',
                        style: TextStyle(
                          fontSize: 16,
                          color: Colors.grey.shade600,
                        ),
                      ),
                    ],
                  ),
                ),

              // Error State
              if (!isLoading && errorMessage != null)
                Container(
                  padding: const EdgeInsets.all(20),
                  margin: const EdgeInsets.all(20),
                  decoration: BoxDecoration(
                    color: Colors.red.shade100,
                    borderRadius: BorderRadius.circular(10),
                    border: Border.all(color: Colors.red),
                  ),
                  child: Column(
                    children: [
                      Icon(Icons.error, color: Colors.red, size: 48),
                      SizedBox(height: 16),
                      Text(
                        'Error Creating Invoice',
                        style: TextStyle(
                          fontSize: 18,
                          fontWeight: FontWeight.bold,
                          color: Colors.red.shade800,
                        ),
                      ),
                      SizedBox(height: 8),
                      Text(
                        errorMessage!,
                        textAlign: TextAlign.center,
                        style: TextStyle(color: Colors.red.shade700),
                      ),
                    ],
                  ),
                ),

              // Success State - Real QPay QR Code
              if (!isLoading && errorMessage == null && qpayResult != null) ...[
                // QPay Invoice Header
                Container(
                  padding: const EdgeInsets.symmetric(
                    vertical: 15,
                    horizontal: 20,
                  ),
                  decoration: BoxDecoration(
                    color: Colors.blue.shade50,
                    borderRadius: BorderRadius.circular(10),
                    border: Border.all(color: Colors.blue.shade200),
                  ),
                  child: Column(
                    children: [
                      Icon(Icons.check_circle, color: Colors.green, size: 32),
                      SizedBox(height: 8),
                      Text(
                        'Real QPay Invoice Created!',
                        style: TextStyle(
                          fontSize: 18,
                          fontWeight: FontWeight.bold,
                          color: Colors.blue.shade800,
                        ),
                      ),
                      if (qpayResult!['invoice_id'] != null)
                        Text(
                          'ID: ${qpayResult!['invoice_id']}',
                          style: TextStyle(
                            fontSize: 12,
                            color: Colors.blue.shade600,
                          ),
                        ),
                      Text(
                        'Scannable with bank apps',
                        style: TextStyle(
                          fontSize: 12,
                          color: Colors.green.shade700,
                          fontWeight: FontWeight.w600,
                        ),
                      ),
                    ],
                  ),
                ),

                SizedBox(height: 30),

                // Real QPay QR Code (Base64)
                Container(
                  padding: const EdgeInsets.all(20),
                  decoration: BoxDecoration(
                    color: Colors.white,
                    borderRadius: BorderRadius.circular(15),
                    boxShadow: [
                      BoxShadow(
                        color: Colors.grey.withValues(alpha: 0.3),
                        spreadRadius: 2,
                        blurRadius: 8,
                        offset: const Offset(0, 4),
                      ),
                    ],
                  ),
                  child: _buildQRCode(),
                ),

                SizedBox(height: 30),

                // Invoice Details
                Container(
                  width: double.infinity,
                  padding: const EdgeInsets.all(20),
                  decoration: BoxDecoration(
                    color: Colors.grey.shade50,
                    borderRadius: BorderRadius.circular(10),
                    border: Border.all(color: Colors.grey.shade300),
                  ),
                  child: Column(
                    crossAxisAlignment: CrossAxisAlignment.start,
                    children: [
                      Text(
                        'Invoice Details',
                        style: TextStyle(
                          fontSize: 18,
                          fontWeight: FontWeight.bold,
                          color: Colors.black87,
                        ),
                      ),
                      SizedBox(height: 15),

                      // Payment Status
                      Row(
                        mainAxisAlignment: MainAxisAlignment.spaceBetween,
                        children: [
                          Text(
                            'Payment Status',
                            style: TextStyle(
                              fontSize: 16,
                              fontWeight: FontWeight.bold,
                            ),
                          ),
                          Container(
                            padding: EdgeInsets.symmetric(
                              horizontal: 12,
                              vertical: 4,
                            ),
                            decoration: BoxDecoration(
                              color: paymentStatus == 'paid'
                                  ? Colors.green.shade100
                                  : Colors.orange.shade100,
                              borderRadius: BorderRadius.circular(12),
                              border: Border.all(
                                color: paymentStatus == 'paid'
                                    ? Colors.green
                                    : Colors.orange,
                                width: 1,
                              ),
                            ),
                            child: Text(
                              paymentStatus == 'paid' ? 'PAID' : 'PENDING',
                              style: TextStyle(
                                fontSize: 12,
                                fontWeight: FontWeight.bold,
                                color: paymentStatus == 'paid'
                                    ? Colors.green.shade700
                                    : Colors.orange.shade700,
                              ),
                            ),
                          ),
                        ],
                      ),
                      SizedBox(height: 8),
                      Text(
                        'Scan QR code and pay any amount you want, then verify below',
                        style: TextStyle(
                          fontSize: 12,
                          color: Colors.grey.shade600,
                          fontStyle: FontStyle.italic,
                        ),
                      ),
                    ],
                  ),
                ),

                SizedBox(height: 20),

                // Payment Verification Section
                if (paymentStatus == 'pending')
                  Container(
                    width: double.infinity,
                    padding: const EdgeInsets.all(20),
                    decoration: BoxDecoration(
                      color: Colors.blue.shade50,
                      borderRadius: BorderRadius.circular(12),
                      border: Border.all(color: Colors.blue.shade200),
                    ),
                    child: Column(
                      crossAxisAlignment: CrossAxisAlignment.start,
                      children: [
                        Text(
                          'Verify Your Payment',
                          style: TextStyle(
                            fontSize: 16,
                            fontWeight: FontWeight.bold,
                            color: Colors.blue.shade800,
                          ),
                        ),
                        SizedBox(height: 12),
                        Text(
                          'Enter the amount you paid:',
                          style: TextStyle(
                            fontSize: 14,
                            color: Colors.grey.shade700,
                          ),
                        ),
                        SizedBox(height: 8),
                        TextField(
                          controller: _verifyAmountController,
                          keyboardType: TextInputType.number,
                          decoration: InputDecoration(
                            hintText: 'Amount (e.g. 1000)',
                            prefixText: '₮ ',
                            border: OutlineInputBorder(
                              borderRadius: BorderRadius.circular(8),
                            ),
                            filled: true,
                            fillColor: Colors.white,
                          ),
                        ),
                        SizedBox(height: 12),
                        SizedBox(
                          width: double.infinity,
                          child: ElevatedButton(
                            onPressed: isCheckingPayment
                                ? null
                                : _checkPaymentStatus,
                            style: ElevatedButton.styleFrom(
                              backgroundColor: Colors.blue.shade600,
                              foregroundColor: Colors.white,
                              padding: EdgeInsets.symmetric(vertical: 12),
                              shape: RoundedRectangleBorder(
                                borderRadius: BorderRadius.circular(8),
                              ),
                            ),
                            child: isCheckingPayment
                                ? Row(
                                    mainAxisAlignment: MainAxisAlignment.center,
                                    mainAxisSize: MainAxisSize.min,
                                    children: [
                                      SizedBox(
                                        width: 16,
                                        height: 16,
                                        child: CircularProgressIndicator(
                                          strokeWidth: 2,
                                          valueColor:
                                              AlwaysStoppedAnimation<Color>(
                                                Colors.white,
                                              ),
                                        ),
                                      ),
                                      SizedBox(width: 8),
                                      Text('Checking Payment...'),
                                    ],
                                  )
                                : Text(
                                    'Check Payment Status',
                                    style: TextStyle(
                                      fontSize: 16,
                                      fontWeight: FontWeight.w600,
                                    ),
                                  ),
                          ),
                        ),
                      ],
                    ),
                  ),

                SizedBox(height: 20),

                // Mobile Banking App Buttons
                Row(
                  children: [
                    Expanded(
                      child: ElevatedButton.icon(
                        onPressed: _launchMobileBankingApp,
                        icon: Icon(Icons.phone_android),
                        label: Text('Open Banking App'),
                        style: ElevatedButton.styleFrom(
                          backgroundColor: Colors.blue.shade600,
                          foregroundColor: Colors.white,
                          padding: EdgeInsets.symmetric(vertical: 12),
                          shape: RoundedRectangleBorder(
                            borderRadius: BorderRadius.circular(8),
                          ),
                        ),
                      ),
                    ),
                    SizedBox(width: 12),
                    ElevatedButton.icon(
                      onPressed: _showBankingAppOptions,
                      icon: Icon(Icons.more_vert),
                      label: Text('More Apps'),
                      style: ElevatedButton.styleFrom(
                        backgroundColor: Colors.grey.shade600,
                        foregroundColor: Colors.white,
                        padding: EdgeInsets.symmetric(
                          vertical: 12,
                          horizontal: 16,
                        ),
                        shape: RoundedRectangleBorder(
                          borderRadius: BorderRadius.circular(8),
                        ),
                      ),
                    ),
                  ],
                ),

                SizedBox(height: 20),

                // Instructions
                Container(
                  padding: const EdgeInsets.all(15),
                  decoration: BoxDecoration(
                    color: Colors.amber.shade50,
                    borderRadius: BorderRadius.circular(10),
                    border: Border.all(color: Colors.amber.shade300),
                  ),
                  child: Row(
                    children: [
                      Icon(Icons.info_outline, color: Colors.amber.shade700),
                      SizedBox(width: 10),
                      Expanded(
                        child: Text(
                          'Scan with your bank app - pay any amount you choose',
                          style: TextStyle(
                            fontSize: 14,
                            color: Colors.amber.shade800,
                          ),
                        ),
                      ),
                    ],
                  ),
                ),
              ],
            ],
          ),
        ),
      ),
    );
  }

  Widget _buildQRCode() {
    if (qpayResult == null) {
      return _buildQRPlaceholder();
    }

    // Try to display base64 QR image from QPay response
    if (qpayResult!['qr_image'] != null) {
      try {
        String base64String = qpayResult!['qr_image'];
        // Remove data URL prefix if present (data:image/png;base64,)
        if (base64String.contains(',')) {
          base64String = base64String.split(',').last;
        }
        final bytes = base64Decode(base64String);
        return Image.memory(
          bytes,
          width: 250,
          height: 250,
          fit: BoxFit.contain,
        );
      } catch (e) {
        print('Error decoding base64 QR image: $e');
      }
    }

    // Fallback: Generate QR code from qr_text if available
    if (qpayResult!['qr_text'] != null) {
      return QrImageView(
        data: qpayResult!['qr_text'],
        version: QrVersions.auto,
        size: 250.0,
        backgroundColor: Colors.white,
      );
    }

    // Check for other possible QR fields
    if (qpayResult!['qr_string'] != null) {
      return QrImageView(
        data: qpayResult!['qr_string'],
        version: QrVersions.auto,
        size: 250.0,
        backgroundColor: Colors.white,
      );
    }

    return _buildQRPlaceholder();
  }

  Widget _buildQRPlaceholder() {
    return Container(
      width: 250,
      height: 250,
      decoration: BoxDecoration(
        border: Border.all(color: Colors.grey.shade300),
        borderRadius: BorderRadius.circular(8),
      ),
      child: Center(
        child: Column(
          mainAxisAlignment: MainAxisAlignment.center,
          children: [
            Icon(Icons.qr_code, size: 48, color: Colors.grey.shade400),
            SizedBox(height: 8),
            Text(
              'QR Code not available',
              style: TextStyle(color: Colors.grey.shade600),
            ),
          ],
        ),
      ),
    );
  }
}<|MERGE_RESOLUTION|>--- conflicted
+++ resolved
@@ -491,298 +491,21 @@
           }
         }
 
-        legacyDeepLinks = QRUtils.generateDeepLinks(
-          qrText,
-          qpayShortUrl,
-          invoiceId,
-        );
-      }
-
-      Navigator.pop(context); // Close loading dialog
-
-      showModalBottomSheet(
-        context: context,
-        isScrollControlled: true,
-        builder: (BuildContext context) {
-          return Container(
-            padding: const EdgeInsets.all(20),
-            constraints: BoxConstraints(
-              maxHeight: MediaQuery.of(context).size.height * 0.8,
-            ),
-            child: Column(
-              mainAxisSize: MainAxisSize.min,
-              crossAxisAlignment: CrossAxisAlignment.start,
-              children: [
-                Text(
-                  'Choose Banking App',
-                  style: TextStyle(fontSize: 18, fontWeight: FontWeight.bold),
-                ),
-                SizedBox(height: 16),
-
-                // Show optimized banking apps first
-                if (optimizedLinks.isNotEmpty) ...[
-                  Text(
-                    'Available Banking Apps:',
-                    style: TextStyle(fontSize: 16, fontWeight: FontWeight.w600),
-                  ),
-                  SizedBox(height: 8),
-                  ...optimizedLinks.entries.map((entry) {
-                    return Card(
-                      child: ListTile(
-                        leading: Icon(
-                          _getBankIcon(entry.key),
-                          color: Colors.green,
-                          size: 32,
-                        ),
-                        title: Text(
-                          entry.key,
-                          style: TextStyle(fontWeight: FontWeight.w600),
-                        ),
-                        subtitle: Text('Tap to open'),
-                        trailing: Icon(Icons.arrow_forward_ios),
-                        onTap: () async {
-                          Navigator.pop(context);
-                          await _launchBankingApp(entry.value, entry.key);
-                        },
-                      ),
-                    );
-                  }).toList(),
-                  SizedBox(height: 16),
-                ],
-
-                // Banking apps from QPay response
-                if (bankingApps.isNotEmpty) ...[
-                  Text(
-                    'QPay Suggested Apps:',
-                    style: TextStyle(fontSize: 16, fontWeight: FontWeight.w600),
-                  ),
-                  SizedBox(height: 8),
-                  ...bankingApps.entries.map((entry) {
-                    final app = entry.value;
-                    return ListTile(
-                      leading: Icon(
-                        _getBankIcon(app.name),
-                        color: Colors.blue,
-                      ),
-                      title: Text(app.name),
-                      subtitle: Text(
-                        app.description.isNotEmpty
-                            ? app.description
-                            : 'Mobile banking app',
-                      ),
-                      onTap: () async {
-                        Navigator.pop(context);
-                        await _launchBankingApp(app.deepLink, app.name);
-                      },
-                    );
-                  }).toList(),
-                  SizedBox(height: 16),
-                ],
-
-                // Legacy deep links as fallback
-                if (legacyDeepLinks.isNotEmpty) ...[
-                  Text(
-                    'Other Options:',
-                    style: TextStyle(fontSize: 16, fontWeight: FontWeight.w600),
-                  ),
-                  SizedBox(height: 8),
-                  ...legacyDeepLinks.entries.map((entry) {
-                    String appName = _getLegacyAppName(entry.key);
-                    return ListTile(
-                      leading: Icon(
-                        _getBankIcon(appName),
-                        color: Colors.orange,
-                      ),
-                      title: Text(appName),
-                      subtitle: Text(
-                        entry.key == 'banking' ? 'Web browser' : 'Mobile app',
-                      ),
-                      onTap: () async {
-                        Navigator.pop(context);
-                        await _launchBankingApp(entry.value, appName);
-                      },
-                    );
-                  }).toList(),
-                ],
-
-                SizedBox(height: 16),
-                Center(
-                  child: TextButton(
-                    onPressed: () => Navigator.pop(context),
-                    child: Text('Cancel'),
-                  ),
-                ),
-              ],
-            ),
-          );
-        },
+      legacyDeepLinks = QRUtils.generateDeepLinks(
+        qrText,
+        qpayShortUrl,
+        invoiceId,
       );
-    } catch (error) {
-      Navigator.pop(context); // Close loading dialog
-      print('Error showing banking app options: $error');
-      _showMessage('Failed to load banking apps: $error', isError: true);
-    }
-  }
-
-  IconData _getBankIcon(String bankName) {
-    switch (bankName.toLowerCase()) {
-      case 'khan bank':
-      case 'khanbank':
-        return Icons.account_balance;
-      case 'qpay wallet':
-      case 'qpay':
-        return Icons.payment;
-      case 'social pay':
-      case 'socialpay':
-        return Icons.people;
-      case 'state bank':
-      case 'statebank':
-        return Icons.account_balance_wallet;
-      case 'tdb bank':
-      case 'tdbbank':
-        return Icons.business;
-      case 'xac bank':
-      case 'xacbank':
-        return Icons.monetization_on;
-      case 'most money':
-      case 'mostmoney':
-        return Icons.money;
-      case 'nib bank':
-      case 'nibbank':
-        return Icons.account_balance;
-      case 'chinggis khaan bank':
-      case 'ckbank':
-        return Icons.castle;
-      case 'capitron bank':
-      case 'capitronbank':
-        return Icons.corporate_fare;
-      case 'bogd bank':
-      case 'bogdbank':
-        return Icons.location_city;
-      case 'candy pay':
-      case 'candypay':
-        return Icons.card_giftcard;
-      default:
-        return Icons.open_in_new;
-    }
-  }
-
-  String _getLegacyAppName(String key) {
-    switch (key) {
-      case 'qpay':
-        return 'QPay App';
-      case 'socialpay':
-        return 'Social Pay (Khan Bank)';
-      case 'khanbank':
-      case 'khanbankalt':
-        return 'Khan Bank';
-      case 'statebank':
-      case 'statebankalt':
-        return 'State Bank';
-      case 'tdbbank':
-      case 'tdb':
-        return 'TDB Bank';
-      case 'xacbank':
-      case 'xac':
-        return 'Xac Bank';
-      case 'most':
-      case 'mostmoney':
-        return 'Most Money';
-      case 'nibank':
-      case 'ulaanbaatarbank':
-        return 'NIB Bank';
-      case 'ckbank':
-      case 'chinggisnbank':
-        return 'Chinggis Khaan Bank';
-      case 'capitronbank':
-      case 'capitron':
-        return 'Capitron Bank';
-      case 'bogdbank':
-      case 'bogd':
-        return 'Bogd Bank';
-      case 'candypay':
-      case 'candy':
-        return 'Candy Pay';
-      default:
-        return 'Banking App';
-    }
-  }
-
-  Future<void> _launchBankingApp(String deepLink, String appName) async {
-    try {
-      final uri = Uri.parse(deepLink);
-      if (await canLaunchUrl(uri)) {
-        await launchUrl(
-          uri,
-          mode: LaunchMode.externalApplication,
-        );
-        _showMessage('Opened $appName', isError: false);
-      } else {
-        _showMessage('$appName not installed', isError: true);
-      }
-    } catch (error) {
-      print('Error launching $appName: $error');
-      _showMessage('Invalid link format for $appName', isError: true);
-    }
-  }
-
-  /// Show available banking app options with improved detection
-  void _showBankingAppOptions() {
-    if (qpayResult == null) return;
-
-    // Use the new banking app extraction method
-    final bankingApps = QRUtils.extractBankingApps(qpayResult!);
-
-    // Get enhanced deep links for more banks
-    final qrText = qpayResult!['qr_text'] ?? '';
-    final invoiceId = qpayResult!['invoice_id'];
-    
-    // Extract QPay short URL from different possible fields
-    String? qpayShortUrl;
-    if (qpayResult!['qpay_shortUrl'] != null) {
-      qpayShortUrl = qpayResult!['qpay_shortUrl'].toString();
-    } else if (qpayResult!['urls'] != null) {
-      final urls = qpayResult!['urls'];
-      if (urls is List && urls.isNotEmpty) {
-        // Look for the first valid URL
-        for (final url in urls) {
-          if (url is Map && url['link'] != null) {
-            final link = url['link'].toString();
-            if (link.startsWith('http')) {
-              qpayShortUrl = link;
-              break;
-            }
-          }
-        }
-      } else if (urls is Map) {
-        final values = urls.values;
-        if (values.isNotEmpty) {
-          qpayShortUrl = values.first.toString();
-        }
-      }
-    }
-
-    // Get enhanced legacy deep links with more banks
-    final legacyDeepLinks = QRUtils.generateDeepLinks(
-      qrText,
-      qpayShortUrl,
-      invoiceId,
-    );
+    }
 
     showModalBottomSheet(
       context: context,
-      isScrollControlled: true,
       builder: (BuildContext context) {
         return Container(
           padding: const EdgeInsets.all(20),
-          constraints: BoxConstraints(
-            maxHeight: MediaQuery.of(context).size.height * 0.7,
-          ),
           child: Column(
             mainAxisSize: MainAxisSize.min,
             crossAxisAlignment: CrossAxisAlignment.start,
-<<<<<<< HEAD
-=======
             children: [
               Text(
                 'Open in Banking App',
@@ -892,7 +615,6 @@
                   leading: Icon(icon, color: Colors.blue),
                   title: Text(appName),
                   subtitle: Text(
->>>>>>> 45922b8a
                     entry.key == 'banking' ? 'Web browser' : 'Mobile app',
                   ),
                   onTap: () async {
