<<<<<<< HEAD
import 'package:cloud_firestore/cloud_firestore.dart';
import 'package:firebase_auth/firebase_auth.dart';

class PaymentService {
  static String get _currentUserId =>
      FirebaseAuth.instance.currentUser?.uid ?? 'unknown_user';
  static const int _pageSize = 10; // Number of documents per page

  // Load payment history from Firestore
  static Future<List<Map<String, dynamic>>> loadPaymentHistory(
    DateTime selectedMonth,
  ) async {
    try {
      final monthKey =
          '${selectedMonth.year}-${selectedMonth.month.toString().padLeft(2, '0')}';

      final docSnapshot = await FirebaseFirestore.instance
          .collection('payments')
          .doc('$_currentUserId-$monthKey')
          .get();

      if (docSnapshot.exists) {
        final data = docSnapshot.data()!;
        return List<Map<String, dynamic>>.from(data['payments'] ?? []);
      } else {
        return [];
      }
    } catch (e) {
      print('Error loading payment history: $e');
      return [];
    }
  }

  // Save payment to Firestore
  static Future<Map<String, dynamic>?> savePaymentToHistory(
    DateTime selectedMonth,
    String type,
    int amount,
  ) async {
    try {
      final monthKey =
          '${selectedMonth.year}-${selectedMonth.month.toString().padLeft(2, '0')}';
      final paymentData = {
        'type': type,
        'amount': amount,
        'timestamp': DateTime.now().millisecondsSinceEpoch,
        'date': DateTime.now().toIso8601String(),
        'transactionId': 'TXN${DateTime.now().millisecondsSinceEpoch}',
      };

      final docRef = FirebaseFirestore.instance
          .collection('payments')
          .doc('$_currentUserId-$monthKey');

      await docRef.set({
        'userId': _currentUserId,
        'year': selectedMonth.year,
        'month': selectedMonth.month,
        'payments': FieldValue.arrayUnion([paymentData]),
      }, SetOptions(merge: true));

      return paymentData;
    } catch (e) {
      print('Error saving payment: $e');
      return null;
    }
  }

  // Get real-time paginated payment history stream
  static Stream<QuerySnapshot> getPaymentHistoryStream({
    DocumentSnapshot? lastDocument,
    int limit = _pageSize,
  }) {
    Query query = FirebaseFirestore.instance
        .collection('users')
        .doc(_currentUserId)
        .collection('historyOfPayment')
        .orderBy('timestamp', descending: true) // Most recent first
        .limit(limit);

    if (lastDocument != null) {
      query = query.startAfterDocument(lastDocument);
    }

    return query.snapshots();
  }

  // Get initial payment history page
  static Future<QuerySnapshot> getInitialPaymentHistory({
    int limit = _pageSize,
  }) async {
    try {
      return await FirebaseFirestore.instance
          .collection('users')
          .doc(_currentUserId)
          .collection('historyOfPayment')
          .orderBy('timestamp', descending: true)
          .limit(limit)
          .get();
    } catch (e) {
      print('Error getting initial payment history: $e');
      rethrow;
    }
  }

  // Get next page of payment history
  static Future<QuerySnapshot> getNextPaymentHistoryPage(
    DocumentSnapshot lastDocument, {
    int limit = _pageSize,
  }) async {
    try {
      return await FirebaseFirestore.instance
          .collection('users')
          .doc(_currentUserId)
          .collection('historyOfPayment')
          .orderBy('timestamp', descending: true)
          .startAfterDocument(lastDocument)
          .limit(limit)
          .get();
    } catch (e) {
      print('Error getting next payment history page: $e');
      rethrow;
    }
  }

  // Convert Firestore document to payment data
  static Map<String, dynamic> convertDocumentToPayment(DocumentSnapshot doc) {
    final data = doc.data() as Map<String, dynamic>?;
    if (data == null) return {};

    return {
      'id': doc.id,
      'amount': data['amount'] ?? 0,
      'type': data['type'] ?? 'payment',
      'description': data['description'] ?? '',
      'timestamp': data['timestamp'],
      'date':
          data['date'] ??
          data['timestamp']?.toDate()?.toIso8601String() ??
          DateTime.now().toIso8601String(),
      'transactionId': data['transactionId'] ?? doc.id,
      'status': data['status'] ?? 'completed',
      'paymentMethod': data['paymentMethod'] ?? 'unknown',
      // Add any other fields that might exist in the document
      ...data,
    };
  }

  // Utility method to add sample payment data for testing
  static Future<void> addSamplePaymentData() async {
    try {
      final batch = FirebaseFirestore.instance.batch();
      final collectionRef = FirebaseFirestore.instance
          .collection('users')
          .doc(_currentUserId)
          .collection('historyOfPayment');

      // Sample payment data
      final samplePayments = [
        {
          'amount': 15000,
          'type': 'payment',
          'description': 'Сарын хоолны төлбөр',
          'timestamp': Timestamp.fromDate(
            DateTime.now().subtract(const Duration(days: 1)),
          ),
          'date': DateTime.now()
              .subtract(const Duration(days: 1))
              .toIso8601String(),
          'transactionId':
              'TXN${DateTime.now().millisecondsSinceEpoch - 86400000}',
          'status': 'completed',
          'paymentMethod': 'card',
        },
        {
          'amount': 50000,
          'type': 'topup',
          'description': 'Данс цэнэглэх',
          'timestamp': Timestamp.fromDate(
            DateTime.now().subtract(const Duration(days: 2)),
          ),
          'date': DateTime.now()
              .subtract(const Duration(days: 2))
              .toIso8601String(),
          'transactionId':
              'TXN${DateTime.now().millisecondsSinceEpoch - 172800000}',
          'status': 'completed',
          'paymentMethod': 'bank_transfer',
        },
        {
          'amount': 8500,
          'type': 'payment',
          'description': 'Өдрийн хоолны төлбөр',
          'timestamp': Timestamp.fromDate(
            DateTime.now().subtract(const Duration(days: 3)),
          ),
          'date': DateTime.now()
              .subtract(const Duration(days: 3))
              .toIso8601String(),
          'transactionId':
              'TXN${DateTime.now().millisecondsSinceEpoch - 259200000}',
          'status': 'completed',
          'paymentMethod': 'qr_code',
        },
        {
          'amount': 12000,
          'type': 'refund',
          'description': 'Буцаан олголт',
          'timestamp': Timestamp.fromDate(
            DateTime.now().subtract(const Duration(days: 5)),
          ),
          'date': DateTime.now()
              .subtract(const Duration(days: 5))
              .toIso8601String(),
          'transactionId':
              'TXN${DateTime.now().millisecondsSinceEpoch - 432000000}',
          'status': 'completed',
          'paymentMethod': 'card',
        },
        {
          'amount': 25000,
          'type': 'payment',
          'description': 'Долоо хоногийн хоолны төлбөр',
          'timestamp': Timestamp.fromDate(
            DateTime.now().subtract(const Duration(days: 7)),
          ),
          'date': DateTime.now()
              .subtract(const Duration(days: 7))
              .toIso8601String(),
          'transactionId':
              'TXN${DateTime.now().millisecondsSinceEpoch - 604800000}',
          'status': 'pending',
          'paymentMethod': 'card',
        },
      ];

      for (final payment in samplePayments) {
        final docRef = collectionRef.doc();
        batch.set(docRef, payment);
      }

      await batch.commit();
      print('Sample payment data added successfully');
    } catch (e) {
      print('Error adding sample payment data: $e');
      rethrow;
    }
  }
}
=======
// import 'package:cloud_firestore/cloud_firestore.dart';
// import 'package:firebase_auth/firebase_auth.dart';

// class PaymentService {
//   static String get _currentUserId => FirebaseAuth.instance.currentUser?.uid ?? 'unknown_user';
//   static const int _pageSize = 10; // Number of documents per page

//   // Load payment history from Firestore
//   static Future<List<Map<String, dynamic>>> loadPaymentHistory(DateTime selectedMonth) async {
//     try {
//       final monthKey = '${selectedMonth.year}-${selectedMonth.month.toString().padLeft(2, '0')}';

//       final docSnapshot = await FirebaseFirestore.instance
//           .collection('payments')
//           .doc('$_currentUserId-$monthKey')
//           .get();

//       if (docSnapshot.exists) {
//         final data = docSnapshot.data()!;
//         return List<Map<String, dynamic>>.from(data['payments'] ?? []);
//       } else {
//         return [];
//       }
//     } catch (e) {
//       print('Error loading payment history: $e');
//       return [];
//     }
//   }


//   // Save payment to Firestore
//   static Future<Map<String, dynamic>?> savePaymentToHistory(
//     DateTime selectedMonth,
//     String type,
//     int amount,
//   ) async {
//     try {
//       final monthKey = '${selectedMonth.year}-${selectedMonth.month.toString().padLeft(2, '0')}';
//       final paymentData = {
//         'type': type,
//         'amount': amount,
//         'timestamp': DateTime.now().millisecondsSinceEpoch,
//         'date': DateTime.now().toIso8601String(),
//         'transactionId': 'TXN${DateTime.now().millisecondsSinceEpoch}',
//       };

//       final docRef = FirebaseFirestore.instance
//           .collection('payments')
//           .doc('$_currentUserId-$monthKey');

//       await docRef.set({
//         'userId': _currentUserId,
//         'year': selectedMonth.year,
//         'month': selectedMonth.month,
//         'payments': FieldValue.arrayUnion([paymentData]),
//       }, SetOptions(merge: true));

//       return paymentData;
//     } catch (e) {
//       print('Error saving payment: $e');
//       return null;
//     }
//   }

//   // Get real-time paginated payment history stream
//   static Stream<QuerySnapshot> getPaymentHistoryStream({
//     DocumentSnapshot? lastDocument,
//     int limit = _pageSize,
//   }) {
//     Query query = FirebaseFirestore.instance
//         .collection('users')
//         .doc(_currentUserId)
//         .collection('historyOfPayment')
//         .orderBy('timestamp', descending: true) // Most recent first
//         .limit(limit);

//     if (lastDocument != null) {
//       query = query.startAfterDocument(lastDocument);
//     }

//     return query.snapshots();
//   }

//   // Get initial payment history page
//   static Future<QuerySnapshot> getInitialPaymentHistory({int limit = _pageSize}) async {
//     try {
//       return await FirebaseFirestore.instance
//           .collection('users')
//           .doc(_currentUserId)
//           .collection('historyOfPayment')
//           .orderBy('timestamp', descending: true)
//           .limit(limit)
//           .get();
//     } catch (e) {
//       print('Error getting initial payment history: $e');
//       rethrow;
//     }
//   }

//   // Get next page of payment history
//   static Future<QuerySnapshot> getNextPaymentHistoryPage(
//     DocumentSnapshot lastDocument, {
//     int limit = _pageSize,
//   }) async {
//     try {
//       return await FirebaseFirestore.instance
//           .collection('users')
//           .doc(_currentUserId)
//           .collection('historyOfPayment')
//           .orderBy('timestamp', descending: true)
//           .startAfterDocument(lastDocument)
//           .limit(limit)
//           .get();
//     } catch (e) {
//       print('Error getting next payment history page: $e');
//       rethrow;
//     }
//   }

//   // Convert Firestore document to payment data
//   static Map<String, dynamic> convertDocumentToPayment(DocumentSnapshot doc) {
//     final data = doc.data() as Map<String, dynamic>?;
//     if (data == null) return {};

//     return {
//       'id': doc.id,
//       'amount': data['amount'] ?? 0,
//       'type': data['type'] ?? 'payment',
//       'description': data['description'] ?? '',
//       'timestamp': data['timestamp'],
//       'date': data['date'] ?? data['timestamp']?.toDate()?.toIso8601String() ?? DateTime.now().toIso8601String(),
//       'transactionId': data['transactionId'] ?? doc.id,
//       'status': data['status'] ?? 'completed',
//       'paymentMethod': data['paymentMethod'] ?? 'unknown',
//       // Add any other fields that might exist in the document
//       ...data,
//     };
//   }

//   // Utility method to add sample payment data for testing
//   static Future<void> addSamplePaymentData() async {
//     try {
//       final batch = FirebaseFirestore.instance.batch();
//       final collectionRef = FirebaseFirestore.instance
//           .collection('users')
//           .doc(_currentUserId)
//           .collection('historyOfPayment');

//       // Sample payment data
//       final samplePayments = [
//         {
//           'amount': 15000,
//           'type': 'payment',
//           'description': 'Сарын хоолны төлбөр',
//           'timestamp': Timestamp.fromDate(DateTime.now().subtract(const Duration(days: 1))),
//           'date': DateTime.now().subtract(const Duration(days: 1)).toIso8601String(),
//           'transactionId': 'TXN${DateTime.now().millisecondsSinceEpoch - 86400000}',
//           'status': 'completed',
//           'paymentMethod': 'card',
//         },
//         {
//           'amount': 50000,
//           'type': 'topup',
//           'description': 'Данс цэнэглэх',
//           'timestamp': Timestamp.fromDate(DateTime.now().subtract(const Duration(days: 2))),
//           'date': DateTime.now().subtract(const Duration(days: 2)).toIso8601String(),
//           'transactionId': 'TXN${DateTime.now().millisecondsSinceEpoch - 172800000}',
//           'status': 'completed',
//           'paymentMethod': 'bank_transfer',
//         },
//         {
//           'amount': 8500,
//           'type': 'payment',
//           'description': 'Өдрийн хоолны төлбөр',
//           'timestamp': Timestamp.fromDate(DateTime.now().subtract(const Duration(days: 3))),
//           'date': DateTime.now().subtract(const Duration(days: 3)).toIso8601String(),
//           'transactionId': 'TXN${DateTime.now().millisecondsSinceEpoch - 259200000}',
//           'status': 'completed',
//           'paymentMethod': 'qr_code',
//         },
//         {
//           'amount': 12000,
//           'type': 'refund',
//           'description': 'Буцаан олголт',
//           'timestamp': Timestamp.fromDate(DateTime.now().subtract(const Duration(days: 5))),
//           'date': DateTime.now().subtract(const Duration(days: 5)).toIso8601String(),
//           'transactionId': 'TXN${DateTime.now().millisecondsSinceEpoch - 432000000}',
//           'status': 'completed',
//           'paymentMethod': 'card',
//         },
//         {
//           'amount': 25000,
//           'type': 'payment',
//           'description': 'Долоо хоногийн хоолны төлбөр',
//           'timestamp': Timestamp.fromDate(DateTime.now().subtract(const Duration(days: 7))),
//           'date': DateTime.now().subtract(const Duration(days: 7)).toIso8601String(),
//           'transactionId': 'TXN${DateTime.now().millisecondsSinceEpoch - 604800000}',
//           'status': 'pending',
//           'paymentMethod': 'card',
//         },
//       ];

//       for (final payment in samplePayments) {
//         final docRef = collectionRef.doc();
//         batch.set(docRef, payment);
//       }

//       await batch.commit();
//       print('Sample payment data added successfully');
//     } catch (e) {
//       print('Error adding sample payment data: $e');
//       rethrow;
//     }
//   }
// }
>>>>>>> 393929fd
<|MERGE_RESOLUTION|>--- conflicted
+++ resolved
@@ -1,4 +1,3 @@
-<<<<<<< HEAD
 import 'package:cloud_firestore/cloud_firestore.dart';
 import 'package:firebase_auth/firebase_auth.dart';
 
@@ -147,6 +146,57 @@
     };
   }
 
+  // Load meal payment status from Firestore
+  static Future<Map<String, bool>> loadMealPaymentStatus(DateTime selectedMonth) async {
+    try {
+      final monthKey =
+          '${selectedMonth.year}-${selectedMonth.month.toString().padLeft(2, '0')}';
+
+      final docSnapshot = await FirebaseFirestore.instance
+          .collection('mealPayments')
+          .doc('$_currentUserId-$monthKey')
+          .get();
+
+      if (docSnapshot.exists) {
+        final data = docSnapshot.data()!;
+        return Map<String, bool>.from(data['paidMeals'] ?? {});
+      } else {
+        return {};
+      }
+    } catch (e) {
+      print('Error loading meal payment status: $e');
+      return {};
+    }
+  }
+
+  // Save meal payment status to Firestore
+  static Future<bool> saveMealPaymentStatus(
+    DateTime selectedMonth,
+    String mealKey,
+    bool isPaid,
+  ) async {
+    try {
+      final monthKey =
+          '${selectedMonth.year}-${selectedMonth.month.toString().padLeft(2, '0')}';
+
+      final docRef = FirebaseFirestore.instance
+          .collection('mealPayments')
+          .doc('$_currentUserId-$monthKey');
+
+      await docRef.set({
+        'userId': _currentUserId,
+        'year': selectedMonth.year,
+        'month': selectedMonth.month,
+        'paidMeals': {mealKey: isPaid},
+      }, SetOptions(merge: true));
+
+      return true;
+    } catch (e) {
+      print('Error saving meal payment status: $e');
+      return false;
+    }
+  }
+
   // Utility method to add sample payment data for testing
   static Future<void> addSamplePaymentData() async {
     try {
@@ -247,221 +297,4 @@
       rethrow;
     }
   }
-}
-=======
-// import 'package:cloud_firestore/cloud_firestore.dart';
-// import 'package:firebase_auth/firebase_auth.dart';
-
-// class PaymentService {
-//   static String get _currentUserId => FirebaseAuth.instance.currentUser?.uid ?? 'unknown_user';
-//   static const int _pageSize = 10; // Number of documents per page
-
-//   // Load payment history from Firestore
-//   static Future<List<Map<String, dynamic>>> loadPaymentHistory(DateTime selectedMonth) async {
-//     try {
-//       final monthKey = '${selectedMonth.year}-${selectedMonth.month.toString().padLeft(2, '0')}';
-
-//       final docSnapshot = await FirebaseFirestore.instance
-//           .collection('payments')
-//           .doc('$_currentUserId-$monthKey')
-//           .get();
-
-//       if (docSnapshot.exists) {
-//         final data = docSnapshot.data()!;
-//         return List<Map<String, dynamic>>.from(data['payments'] ?? []);
-//       } else {
-//         return [];
-//       }
-//     } catch (e) {
-//       print('Error loading payment history: $e');
-//       return [];
-//     }
-//   }
-
-
-//   // Save payment to Firestore
-//   static Future<Map<String, dynamic>?> savePaymentToHistory(
-//     DateTime selectedMonth,
-//     String type,
-//     int amount,
-//   ) async {
-//     try {
-//       final monthKey = '${selectedMonth.year}-${selectedMonth.month.toString().padLeft(2, '0')}';
-//       final paymentData = {
-//         'type': type,
-//         'amount': amount,
-//         'timestamp': DateTime.now().millisecondsSinceEpoch,
-//         'date': DateTime.now().toIso8601String(),
-//         'transactionId': 'TXN${DateTime.now().millisecondsSinceEpoch}',
-//       };
-
-//       final docRef = FirebaseFirestore.instance
-//           .collection('payments')
-//           .doc('$_currentUserId-$monthKey');
-
-//       await docRef.set({
-//         'userId': _currentUserId,
-//         'year': selectedMonth.year,
-//         'month': selectedMonth.month,
-//         'payments': FieldValue.arrayUnion([paymentData]),
-//       }, SetOptions(merge: true));
-
-//       return paymentData;
-//     } catch (e) {
-//       print('Error saving payment: $e');
-//       return null;
-//     }
-//   }
-
-//   // Get real-time paginated payment history stream
-//   static Stream<QuerySnapshot> getPaymentHistoryStream({
-//     DocumentSnapshot? lastDocument,
-//     int limit = _pageSize,
-//   }) {
-//     Query query = FirebaseFirestore.instance
-//         .collection('users')
-//         .doc(_currentUserId)
-//         .collection('historyOfPayment')
-//         .orderBy('timestamp', descending: true) // Most recent first
-//         .limit(limit);
-
-//     if (lastDocument != null) {
-//       query = query.startAfterDocument(lastDocument);
-//     }
-
-//     return query.snapshots();
-//   }
-
-//   // Get initial payment history page
-//   static Future<QuerySnapshot> getInitialPaymentHistory({int limit = _pageSize}) async {
-//     try {
-//       return await FirebaseFirestore.instance
-//           .collection('users')
-//           .doc(_currentUserId)
-//           .collection('historyOfPayment')
-//           .orderBy('timestamp', descending: true)
-//           .limit(limit)
-//           .get();
-//     } catch (e) {
-//       print('Error getting initial payment history: $e');
-//       rethrow;
-//     }
-//   }
-
-//   // Get next page of payment history
-//   static Future<QuerySnapshot> getNextPaymentHistoryPage(
-//     DocumentSnapshot lastDocument, {
-//     int limit = _pageSize,
-//   }) async {
-//     try {
-//       return await FirebaseFirestore.instance
-//           .collection('users')
-//           .doc(_currentUserId)
-//           .collection('historyOfPayment')
-//           .orderBy('timestamp', descending: true)
-//           .startAfterDocument(lastDocument)
-//           .limit(limit)
-//           .get();
-//     } catch (e) {
-//       print('Error getting next payment history page: $e');
-//       rethrow;
-//     }
-//   }
-
-//   // Convert Firestore document to payment data
-//   static Map<String, dynamic> convertDocumentToPayment(DocumentSnapshot doc) {
-//     final data = doc.data() as Map<String, dynamic>?;
-//     if (data == null) return {};
-
-//     return {
-//       'id': doc.id,
-//       'amount': data['amount'] ?? 0,
-//       'type': data['type'] ?? 'payment',
-//       'description': data['description'] ?? '',
-//       'timestamp': data['timestamp'],
-//       'date': data['date'] ?? data['timestamp']?.toDate()?.toIso8601String() ?? DateTime.now().toIso8601String(),
-//       'transactionId': data['transactionId'] ?? doc.id,
-//       'status': data['status'] ?? 'completed',
-//       'paymentMethod': data['paymentMethod'] ?? 'unknown',
-//       // Add any other fields that might exist in the document
-//       ...data,
-//     };
-//   }
-
-//   // Utility method to add sample payment data for testing
-//   static Future<void> addSamplePaymentData() async {
-//     try {
-//       final batch = FirebaseFirestore.instance.batch();
-//       final collectionRef = FirebaseFirestore.instance
-//           .collection('users')
-//           .doc(_currentUserId)
-//           .collection('historyOfPayment');
-
-//       // Sample payment data
-//       final samplePayments = [
-//         {
-//           'amount': 15000,
-//           'type': 'payment',
-//           'description': 'Сарын хоолны төлбөр',
-//           'timestamp': Timestamp.fromDate(DateTime.now().subtract(const Duration(days: 1))),
-//           'date': DateTime.now().subtract(const Duration(days: 1)).toIso8601String(),
-//           'transactionId': 'TXN${DateTime.now().millisecondsSinceEpoch - 86400000}',
-//           'status': 'completed',
-//           'paymentMethod': 'card',
-//         },
-//         {
-//           'amount': 50000,
-//           'type': 'topup',
-//           'description': 'Данс цэнэглэх',
-//           'timestamp': Timestamp.fromDate(DateTime.now().subtract(const Duration(days: 2))),
-//           'date': DateTime.now().subtract(const Duration(days: 2)).toIso8601String(),
-//           'transactionId': 'TXN${DateTime.now().millisecondsSinceEpoch - 172800000}',
-//           'status': 'completed',
-//           'paymentMethod': 'bank_transfer',
-//         },
-//         {
-//           'amount': 8500,
-//           'type': 'payment',
-//           'description': 'Өдрийн хоолны төлбөр',
-//           'timestamp': Timestamp.fromDate(DateTime.now().subtract(const Duration(days: 3))),
-//           'date': DateTime.now().subtract(const Duration(days: 3)).toIso8601String(),
-//           'transactionId': 'TXN${DateTime.now().millisecondsSinceEpoch - 259200000}',
-//           'status': 'completed',
-//           'paymentMethod': 'qr_code',
-//         },
-//         {
-//           'amount': 12000,
-//           'type': 'refund',
-//           'description': 'Буцаан олголт',
-//           'timestamp': Timestamp.fromDate(DateTime.now().subtract(const Duration(days: 5))),
-//           'date': DateTime.now().subtract(const Duration(days: 5)).toIso8601String(),
-//           'transactionId': 'TXN${DateTime.now().millisecondsSinceEpoch - 432000000}',
-//           'status': 'completed',
-//           'paymentMethod': 'card',
-//         },
-//         {
-//           'amount': 25000,
-//           'type': 'payment',
-//           'description': 'Долоо хоногийн хоолны төлбөр',
-//           'timestamp': Timestamp.fromDate(DateTime.now().subtract(const Duration(days: 7))),
-//           'date': DateTime.now().subtract(const Duration(days: 7)).toIso8601String(),
-//           'transactionId': 'TXN${DateTime.now().millisecondsSinceEpoch - 604800000}',
-//           'status': 'pending',
-//           'paymentMethod': 'card',
-//         },
-//       ];
-
-//       for (final payment in samplePayments) {
-//         final docRef = collectionRef.doc();
-//         batch.set(docRef, payment);
-//       }
-
-//       await batch.commit();
-//       print('Sample payment data added successfully');
-//     } catch (e) {
-//       print('Error adding sample payment data: $e');
-//       rethrow;
-//     }
-//   }
-// }
->>>>>>> 393929fd
+}