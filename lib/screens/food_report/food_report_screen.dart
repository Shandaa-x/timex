import 'package:flutter/material.dart';
import 'package:cloud_firestore/cloud_firestore.dart';
import 'package:firebase_auth/firebase_auth.dart';
import 'dart:async';
import '../../widgets/common_app_bar.dart';
import '../../widgets/custom_drawer.dart';
import '../../services/money_format.dart';
import 'widgets/summary_section_widget.dart';
import 'widgets/payment_history_section_widget.dart';
import 'widgets/filter_bottom_sheet_widget.dart';
import 'tabview/daily_tab_screen.dart';
import 'tabview/history_tab_screen.dart';
import 'services/food_data_service.dart';
import 'services/payment_service.dart';
import 'services/food_calculation_service.dart';

class FoodReportScreen extends StatefulWidget {
  final Function(int)? onNavigateToTab;

  const FoodReportScreen({super.key, this.onNavigateToTab});

  @override
  State<FoodReportScreen> createState() => _FoodReportScreenState();
}

class _FoodReportScreenState extends State<FoodReportScreen>
    with SingleTickerProviderStateMixin {
<<<<<<< HEAD
  final FirebaseFirestore _firestore = FirebaseFirestore.instance;
=======
>>>>>>> 2cd07eba
  bool _isLoading = false;
  DateTime _selectedMonth = DateTime.now();
  Map<String, List<Map<String, dynamic>>> _monthlyFoodData = {};
  Map<String, int> _foodStats = {};
  Map<String, bool> _eatenForDayData = {}; // Track which days food was eaten
  Map<String, bool> _paidMeals =
      {}; // Track which individual meals are paid for

  // Balance and budget tracking
  List<Map<String, dynamic>> _paymentHistory = [];

  // User statistics from totalFoodAmount
  int _totalFoodAmount = 0;
  int _paymentBalance = 0;
  int _totalPaymentAmount = 0;
  bool _userStatsLoading = true;
  StreamSubscription<DocumentSnapshot>? _userStatsSubscription;

  // Filtering
  String? _selectedFoodFilter;
  List<String> _availableFoodTypes = [];

  // Tab controller
  late TabController _tabController;

  // Helper to get current user ID
  String get _userId =>
      FirebaseAuth.instance.currentUser?.uid ?? 'unknown_user';

  @override
  void initState() {
    super.initState();
    _tabController = TabController(length: 2, vsync: this);
    _loadMonthlyFoodData();
    _loadUserSettings();
    _loadPaymentHistory();
    _loadUserStatistics();
  }

  Future<void> _loadUserStatistics() async {
    try {
      setState(() => _userStatsLoading = true);

      // Cancel any existing subscription
      _userStatsSubscription?.cancel();

      // Listen to real-time changes in the user's document
      _userStatsSubscription = _firestore
          .collection('users')
          .doc(_userId)
          .snapshots()
          .listen((userDoc) {
            if (userDoc.exists && mounted) {
              final userData = userDoc.data();

              // Get totalFoodAmount (total consumed) from the user's document
              // This is automatically updated by RealtimeFoodTotalService
              int totalFoodConsumed = userData?['totalFoodAmount'] ?? 0;

              // Get total payments made (if tracking payments separately)
              int totalPaymentsMade = userData?['totalPaymentsMade'] ?? 0;

              setState(() {
                // _totalPaymentAmount = Amount to Pay (display totalFoodAmount from users collection)
                // _totalFoodAmount = Total Payments Made (amount actually paid)
                // _paymentBalance = Payment Balance (payments made - food consumed)
                _totalPaymentAmount =
                    totalFoodConsumed; // Show totalFoodAmount as "Төлөх дүн"
                _totalFoodAmount = totalPaymentsMade; // Total Payments Made
                _paymentBalance =
                    totalPaymentsMade -
                    totalFoodConsumed; // Balance (negative if owing money)
                _userStatsLoading = false;
              });

              debugPrint(
                '✅ Real-time user statistics: totalFoodAmount=$totalFoodConsumed, paymentsMade=$totalPaymentsMade, balance=$_paymentBalance',
              );
            }
          });
    } catch (e) {
      debugPrint('❌ Error setting up user statistics listener: $e');
      setState(() => _userStatsLoading = false);
    }
  }

  Future<void> _loadMonthlyFoodData() async {
    setState(() {
      _isLoading = true;
    });

    try {
      _monthlyFoodData.clear();
      _foodStats.clear();
      _eatenForDayData.clear();
      _paidMeals.clear();

      // Load all data using services
      final results = await Future.wait([
        FoodDataService.loadEatenForDayData(_selectedMonth),
        FoodDataService.loadFoodDataForMonth(_selectedMonth),
      ]);

      _eatenForDayData = results[0] as Map<String, bool>;
      _monthlyFoodData = results[1] as Map<String, List<Map<String, dynamic>>>;

      // Calculate food statistics
      _foodStats = FoodDataService.calculateFoodStats(_monthlyFoodData);
    } catch (e) {
      print('Error loading monthly food data: $e');
      if (mounted) {
        ScaffoldMessenger.of(context).showSnackBar(
          SnackBar(
            content: Text('Өгөгдөл ачаалахад алдаа гарлаа: $e'),
            backgroundColor: Colors.red,
            behavior: SnackBarBehavior.floating,
          ),
        );
      }
    } finally {
      _updateFoodFilter(); // Update available filter options
      setState(() {
        _isLoading = false;
      });
    }
  }

  // Load payment history from service
  Future<void> _loadPaymentHistory() async {
    try {
      _paymentHistory = await PaymentService.loadPaymentHistory(_selectedMonth);
    } catch (e) {
      print('Error loading payment history: $e');
      _paymentHistory = [];
    }
  }

  // Load user settings (for future use)
  Future<void> _loadUserSettings() async {
    try {
      // For now, using default values - in real app, load from SharedPreferences
      // Budget feature removed - no longer needed
    } catch (e) {
      print('Error loading user settings: $e');
    }
  }

<<<<<<< HEAD
  // Mark individual meal as paid using service
  Future<void> _markMealAsPaid(
    String dateKey,
    int foodIndex,
    Map<String, dynamic> food,
  ) async {
    final mealKey = '${dateKey}_$foodIndex';
    final success = await PaymentService.saveMealPaymentStatus(
      _selectedMonth,
      mealKey,
      true,
    );

    if (success) {
      setState(() {
        _paidMeals[mealKey] = true;
      });

      // Show success message
      if (mounted) {
        ScaffoldMessenger.of(context).showSnackBar(
          SnackBar(
            content: Text(
              '${FoodDataService.getFoodName(food)} төлбөр төлөгдлөө',
            ),
            backgroundColor: Colors.green,
            behavior: SnackBarBehavior.floating,
          ),
        );
      }
    } else {
      if (mounted) {
        ScaffoldMessenger.of(context).showSnackBar(
          const SnackBar(
            content: Text('Алдаа гарлаа'),
            backgroundColor: Colors.red,
          ),
        );
      }
    }
  }
=======
  // Meal payment functionality removed as per requirements
>>>>>>> 2cd07eba

  // Mark all unpaid meals for the month as paid
  // Monthly payment functionality removed as per requirements
  Future<void> _payMonthly() async {
    if (_unpaidFoodData.isEmpty) {
      if (mounted) {
        ScaffoldMessenger.of(context).showSnackBar(
          const SnackBar(
            content: Text('Төлөх хоол байхгүй байна'),
            backgroundColor: Colors.orange,
          ),
        );
      }
      return;
    }

    // Calculate total amount
    final totalAmount = _unpaidTotalAmount;
    final totalFoods = _unpaidFoodData.values.fold<int>(
      0,
      (sum, foods) => sum + foods.length,
    );

    // Show confirmation dialog
    final confirmed = await showDialog<bool>(
      context: context,
      builder: (BuildContext context) {
        return AlertDialog(
          title: const Text('Сарын төлбөр төлөх'),
          content: Column(
            mainAxisSize: MainAxisSize.min,
            crossAxisAlignment: CrossAxisAlignment.start,
            children: [
              Text(
                'Сарын нийт төлбөр: ${MoneyFormatService.formatWithSymbol(totalAmount)}',
              ),
              const SizedBox(height: 8),
              Text('Нийт хоол: $totalFoods'),
              const SizedBox(height: 16),
              const Text(
                'Та энэ сарын бүх хоолны төлбөрийг төлөхийг хүсэж байна уу?',
              ),
            ],
          ),
          actions: [
            TextButton(
              onPressed: () => Navigator.of(context).pop(false),
              child: const Text('Үгүй'),
            ),
            ElevatedButton(
              onPressed: () => Navigator.of(context).pop(true),
              child: const Text('Тийм'),
            ),
          ],
        );
      },
    );

    if (confirmed != true) return;

    try {
      // Mark all unpaid meals as paid
      final futures = <Future>[];

      for (final dateEntry in _unpaidFoodData.entries) {
        final dateKey = dateEntry.key;
        final foods = dateEntry.value;

        for (int i = 0; i < foods.length; i++) {
          final food = foods[i];
          final foodIndex = FoodDataService.getFoodIndex(food);
          final mealKey = '${dateKey}_$foodIndex';

<<<<<<< HEAD
          futures.add(
            PaymentService.saveMealPaymentStatus(_selectedMonth, mealKey, true),
          );
=======
          // Meal payment removed - keeping structure for now
          futures.add(Future.value(true));
>>>>>>> 2cd07eba
        }
      }

      // Wait for all payments to complete
      final results = await Future.wait(futures);
      final allSuccessful = results.every((success) => success);

      if (allSuccessful) {
        // Update local state
        setState(() {
          for (final dateEntry in _unpaidFoodData.entries) {
            final dateKey = dateEntry.key;
            final foods = dateEntry.value;

            for (int i = 0; i < foods.length; i++) {
              final food = foods[i];
              final foodIndex = FoodDataService.getFoodIndex(food);
              final mealKey = '${dateKey}_$foodIndex';
              _paidMeals[mealKey] = true;
            }
          }
        });

        // Show success message
        if (mounted) {
          ScaffoldMessenger.of(context).showSnackBar(
            SnackBar(
              content: Text(
                'Сарын төлбөр амжилттай төлөгдлөө! ${MoneyFormatService.formatWithSymbol(totalAmount)}',
              ),
              backgroundColor: Colors.green,
              behavior: SnackBarBehavior.floating,
              duration: const Duration(seconds: 3),
            ),
          );
        }
      } else {
        // Show error message
        if (mounted) {
          ScaffoldMessenger.of(context).showSnackBar(
            const SnackBar(
              content: Text('Төлбөр төлөхөд алдаа гарлаа. Дахин оролдоно уу.'),
              backgroundColor: Colors.red,
            ),
          );
        }
      }
    } catch (e) {
      print('Error paying monthly: $e');
      if (mounted) {
        ScaffoldMessenger.of(context).showSnackBar(
          SnackBar(
            content: Text('Алдаа гарлаа: $e'),
            backgroundColor: Colors.red,
          ),
        );
      }
    }
  }

  // Update food filtering using service
  void _updateFoodFilter() {
    _availableFoodTypes = FoodDataService.getAvailableFoodTypes(
      _monthlyFoodData,
    );
  }

  // Get filtered food data using service
  Map<String, List<Map<String, dynamic>>> get _filteredFoodData =>
      FoodCalculationService.getFilteredFoodData(
        _monthlyFoodData,
        _eatenForDayData,
        _selectedFoodFilter,
      );

  // Get only unpaid meals data using service
  Map<String, List<Map<String, dynamic>>> get _unpaidFoodData =>
      FoodCalculationService.getUnpaidFoodData(
        _monthlyFoodData,
        _eatenForDayData,
        _paidMeals,
        _selectedFoodFilter,
      );

  // Get unpaid meals total using service
  int get _unpaidTotalAmount =>
      FoodCalculationService.calculateUnpaidTotalAmount(_unpaidFoodData);

  // Get paid meals total using service
  int get _paidTotalAmount => FoodCalculationService.calculatePaidTotalAmount(
    _filteredFoodData,
    _paidMeals,
  );

  void _showFilterBottomSheet() {
    showModalBottomSheet(
      context: context,
      isScrollControlled: true,
      backgroundColor: Colors.transparent,
      builder: (context) => FilterBottomSheetWidget(
        availableFoodTypes: _availableFoodTypes,
        selectedFoodFilter: _selectedFoodFilter,
        onApplyFilter: (String? filter) {
          setState(() {
            _selectedFoodFilter = filter;
          });
          Navigator.of(context).pop();
        },
      ),
    );
  }

  // Check if any foods exist in the selected month
  bool get _hasAnyFoodsInMonth => _monthlyFoodData.isNotEmpty;

  Widget _buildTabbedBreakdownSection() {
    return Column(
      children: [
        // Tab bar
        Container(
          height: 50,
          decoration: BoxDecoration(
            color: Colors.grey[50],
            borderRadius: BorderRadius.circular(8),
            border: Border.all(color: Colors.grey[200]!, width: 1),
          ),
          child: TabBar(
            controller: _tabController,
            indicator: BoxDecoration(
              color: Colors.green[600],
              borderRadius: BorderRadius.circular(6),
              boxShadow: [
                BoxShadow(
                  color: Colors.green.withOpacity(0.2),
                  blurRadius: 4,
                  offset: const Offset(0, 2),
                ),
              ],
            ),
            indicatorSize: TabBarIndicatorSize.tab,
            indicatorPadding: const EdgeInsets.all(2),
            labelColor: Colors.white,
            unselectedLabelColor: Colors.grey[600],
            labelStyle: const TextStyle(
              fontSize: 12,
              fontWeight: FontWeight.w600,
            ),
            unselectedLabelStyle: const TextStyle(
              fontSize: 12,
              fontWeight: FontWeight.w500,
            ),
            splashFactory: NoSplash.splashFactory,
            overlayColor: MaterialStateProperty.all(Colors.transparent),
            tabs: const [
<<<<<<< HEAD
              Tab(
                child: Row(
                  mainAxisAlignment: MainAxisAlignment.center,
                  children: [
                    Icon(Icons.restaurant_menu, size: 14),
                    SizedBox(width: 6),
                    Text('Хоолны жагсаалт'),
                  ],
                ),
              ),
              Tab(
                child: Row(
                  mainAxisAlignment: MainAxisAlignment.center,
                  children: [
                    Icon(Icons.payment, size: 14),
                    SizedBox(width: 6),
                    Text('Төлбөрийн түүх'),
                  ],
                ),
              ),
=======
              Tab(icon: Icon(Icons.today, size: 18), text: 'Өдрийн'),
              Tab(icon: Icon(Icons.history, size: 18), text: 'Түүх'),
>>>>>>> 2cd07eba
            ],
          ),
        ),
        const SizedBox(height: 16),
        // Tab content
        SizedBox(
          height: 600, // Fixed height for the tab content
          child: TabBarView(
            controller: _tabController,
            children: [
              // Tab 1: Daily Breakdown
              DailyTabScreen(
                unpaidFoodData: _unpaidFoodData,
                selectedFoodFilter: _selectedFoodFilter,
                onMarkMealAsPaid: (String dateKey, int foodIndex, Map<String, dynamic> food) {
                  setState(() => _paidMeals.add(food['id'] ?? '${dateKey}_$foodIndex'));
                },
                onPayMonthly: _payMonthly,
                hasAnyFoodsInMonth: _hasAnyFoodsInMonth,
              ),
              // Tab 2: History
              const HistoryTabScreen(),
            ],
          ),
        ),
      ],
    );
  }

  Future<void> _refreshData() async {
    setState(() => _isLoading = true);
    try {
      await Future.wait([
        _loadMonthlyFoodData(),
        _loadPaymentHistory(),
        _loadUserStatistics(),
      ]);
    } finally {
      setState(() => _isLoading = false);
    }
  }

  @override
  Widget build(BuildContext context) {
    return Scaffold(
      backgroundColor: Colors.white,
      drawer: CustomDrawer(
        currentScreen: DrawerScreenType.foodReport,
        onNavigateToTab: widget.onNavigateToTab,
      ),
      appBar: const CommonAppBar(
        title: 'Хоолны тайлан',
        variant: AppBarVariant.standard,
        backgroundColor: Colors.white,
      ),
      body: Column(
        children: [
          // MonthNavigationWidget(
          //   selectedMonth: _selectedMonth,
          //   onPreviousMonth: _navigatePreviousMonth,
          //   onNextMonth: _navigateNextMonth,
          // ),
          if (_isLoading)
            const Expanded(child: Center(child: CircularProgressIndicator()))
          else
            Expanded(
<<<<<<< HEAD
              child: RefreshIndicator(
                onRefresh: _refreshData,
                child: SingleChildScrollView(
                  padding: const EdgeInsets.all(16),
                  child: Column(
                    crossAxisAlignment: CrossAxisAlignment.start,
                    children: [
                      // Food Statistics Card
                      if (_userStatsLoading)
                        Container(
                          padding: const EdgeInsets.all(20),
                          decoration: BoxDecoration(
                            color: Colors.grey[50],
                            borderRadius: BorderRadius.circular(16),
                          ),
                          child: const Center(
                            child: CircularProgressIndicator(),
                          ),
                        )
                      else
                        Container(
                          width: double.infinity,
                          padding: const EdgeInsets.all(20),
                          decoration: BoxDecoration(
                            gradient: const LinearGradient(
                              begin: Alignment.topLeft,
                              end: Alignment.bottomRight,
                              colors: [Color(0xFF10B981), Color(0xFF059669)],
                            ),
                            borderRadius: BorderRadius.circular(16),
                            boxShadow: [
                              BoxShadow(
                                color: Colors.black.withOpacity(0.1),
                                blurRadius: 10,
                                offset: const Offset(0, 4),
                              ),
                            ],
                          ),
                          child: Column(
                            crossAxisAlignment: CrossAxisAlignment.start,
                            children: [
                              const Row(
                                children: [
                                  Icon(
                                    Icons.restaurant_menu,
                                    color: Colors.white,
                                    size: 24,
                                  ),
                                  SizedBox(width: 8),
                                  Text(
                                    'Хоолны зардал',
                                    style: TextStyle(
                                      color: Colors.white,
                                      fontSize: 18,
                                      fontWeight: FontWeight.w600,
                                    ),
                                  ),
                                ],
                              ),
                              const SizedBox(height: 16),
                              Row(
                                children: [
                                  Expanded(
                                    child: Column(
                                      crossAxisAlignment:
                                          CrossAxisAlignment.start,
                                      children: [
                                        Text(
                                          'Төлөх дүн',
                                          style: TextStyle(
                                            color: Colors.white.withOpacity(
                                              0.8,
                                            ),
                                            fontSize: 14,
                                          ),
                                        ),
                                        const SizedBox(height: 4),
                                        Text(
                                          MoneyFormatService.formatWithSymbol(
                                            _totalPaymentAmount,
                                          ),
                                          style: const TextStyle(
                                            color: Colors.white,
                                            fontSize: 20,
                                            fontWeight: FontWeight.w700,
                                          ),
                                        ),
                                      ],
                                    ),
                                  ),
                                  Container(
                                    width: 1,
                                    height: 40,
                                    color: Colors.white.withOpacity(0.3),
                                  ),
                                  const SizedBox(width: 16),
                                  Expanded(
                                    child: Column(
                                      crossAxisAlignment:
                                          CrossAxisAlignment.start,
                                      children: [
                                        Text(
                                          'Төлбөрийн үлдэгдэл',
                                          style: TextStyle(
                                            color: Colors.white.withOpacity(
                                              0.8,
                                            ),
                                            fontSize: 14,
                                          ),
                                        ),
                                        const SizedBox(height: 4),
                                        Text(
                                          MoneyFormatService.formatWithSymbol(
                                            _paymentBalance,
                                          ),
                                          style: TextStyle(
                                            color: _paymentBalance >= 0
                                                ? Colors.white
                                                : Colors.red[200],
                                            fontSize: 20,
                                            fontWeight: FontWeight.w700,
                                          ),
                                        ),
                                      ],
                                    ),
                                  ),
                                ],
                              ),
                              const SizedBox(height: 12),
                              InkWell(
                                onTap: () {},
                                child: Container(
                                  width: double.infinity,
                                  padding: const EdgeInsets.all(12),
                                  decoration: BoxDecoration(
                                    color: Colors.green[100],
                                    borderRadius: BorderRadius.circular(12),
                                    border: Border.all(
                                      color: Colors.green[300]!,
                                      width: 1,
                                    ),
                                  ),
                                  child: Text(
                                    'Төлбөр төлөх',
                                    textAlign: TextAlign.center,
                                    style: TextStyle(
                                      color: Colors.green[800],
                                      fontSize: 17,
                                      fontWeight: FontWeight.w600,
                                    ),
                                  ),
                                ),
                              ),
                            ],
                          ),
                        ),
                      // const SizedBox(height: 24),

                      // // Summary cards
                      // SummarySectionWidget(
                      //   unpaidCount: _unpaidFoodData.values.fold(
                      //     0,
                      //     (total, foods) => total + foods.length,
                      //   ),
                      //   paidTotal: _paidTotalAmount,
                      //   totalCost: _unpaidTotalAmount + _paidTotalAmount,
                      //   paymentBalance:
                      //       _paymentHistory.fold<double>(
                      //         0.0,
                      //         (total, payment) => total + (payment['amount'] as num).toDouble(),
                      //       ) -
                      //       (_unpaidTotalAmount + _paidTotalAmount),
                      //   selectedFoodFilter: _selectedFoodFilter,
                      //   onFilterPressed: _showFilterBottomSheet,
                      // ),
                      const SizedBox(height: 15),
                      // Payment history
                      // if (_paymentHistory.isNotEmpty) ...[
                      //   PaymentHistorySectionWidget(paymentHistory: _paymentHistory),
                      //   const SizedBox(height: 24),
                      // ],
                      // Food frequency chart
                      // FoodFrequencySectionWidget(
                      //   foodStats: _getUnpaidFoodStats(),
                      //   selectedFoodFilter: _selectedFoodFilter,
                      // ),
                      // const SizedBox(height: 24),
                      // Tabbed breakdown section
                      _buildTabbedBreakdownSection(),
=======
              child: SingleChildScrollView(
                padding: const EdgeInsets.all(16),
                child: Column(
                  crossAxisAlignment: CrossAxisAlignment.start,
                  children: [
                    // Summary cards
                    SummarySectionWidget(
                      unpaidCount: _unpaidFoodData.values.fold(
                        0,
                        (total, foods) => total + foods.length,
                      ),
                      paidTotal: _paidTotalAmount,
                      totalCost: _unpaidTotalAmount + _paidTotalAmount,
                      paymentBalance:
                          _paymentHistory.fold<double>(
                            0.0,
                            (total, payment) =>
                                total + (payment['amount'] as num).toDouble(),
                          ) -
                          (_unpaidTotalAmount + _paidTotalAmount),
                      selectedFoodFilter: _selectedFoodFilter,
                      onFilterPressed: _showFilterBottomSheet,
                    ),
                    const SizedBox(height: 24),
                    // Payment history
                    if (_paymentHistory.isNotEmpty) ...[
                      PaymentHistorySectionWidget(
                        paymentHistory: _paymentHistory,
                      ),
>>>>>>> 2cd07eba
                      const SizedBox(height: 24),
                    ],
                  ),
                ),
              ),
            ),
        ],
      ),
    );
  }

  @override
  void dispose() {
    _tabController.dispose();
    _userStatsSubscription?.cancel();
    super.dispose();
  }
}

extension on Map<String, bool> {
  void add(String mealId) {}
}<|MERGE_RESOLUTION|>--- conflicted
+++ resolved
@@ -25,10 +25,7 @@
 
 class _FoodReportScreenState extends State<FoodReportScreen>
     with SingleTickerProviderStateMixin {
-<<<<<<< HEAD
   final FirebaseFirestore _firestore = FirebaseFirestore.instance;
-=======
->>>>>>> 2cd07eba
   bool _isLoading = false;
   DateTime _selectedMonth = DateTime.now();
   Map<String, List<Map<String, dynamic>>> _monthlyFoodData = {};
@@ -129,11 +126,13 @@
       // Load all data using services
       final results = await Future.wait([
         FoodDataService.loadEatenForDayData(_selectedMonth),
+        PaymentService.loadMealPaymentStatus(_selectedMonth),
         FoodDataService.loadFoodDataForMonth(_selectedMonth),
       ]);
 
       _eatenForDayData = results[0] as Map<String, bool>;
-      _monthlyFoodData = results[1] as Map<String, List<Map<String, dynamic>>>;
+      _paidMeals = results[1] as Map<String, bool>;
+      _monthlyFoodData = results[2] as Map<String, List<Map<String, dynamic>>>;
 
       // Calculate food statistics
       _foodStats = FoodDataService.calculateFoodStats(_monthlyFoodData);
@@ -176,7 +175,6 @@
     }
   }
 
-<<<<<<< HEAD
   // Mark individual meal as paid using service
   Future<void> _markMealAsPaid(
     String dateKey,
@@ -218,12 +216,8 @@
       }
     }
   }
-=======
-  // Meal payment functionality removed as per requirements
->>>>>>> 2cd07eba
 
   // Mark all unpaid meals for the month as paid
-  // Monthly payment functionality removed as per requirements
   Future<void> _payMonthly() async {
     if (_unpaidFoodData.isEmpty) {
       if (mounted) {
@@ -239,6 +233,10 @@
 
     // Calculate total amount
     final totalAmount = _unpaidTotalAmount;
+    final totalFoods = _unpaidFoodData.values.fold<int>(
+      0,
+      (sum, foods) => sum + foods.length,
+    );
     final totalFoods = _unpaidFoodData.values.fold<int>(
       0,
       (sum, foods) => sum + foods.length,
@@ -257,12 +255,18 @@
               Text(
                 'Сарын нийт төлбөр: ${MoneyFormatService.formatWithSymbol(totalAmount)}',
               ),
+              Text(
+                'Сарын нийт төлбөр: ${MoneyFormatService.formatWithSymbol(totalAmount)}',
+              ),
               const SizedBox(height: 8),
               Text('Нийт хоол: $totalFoods'),
               const SizedBox(height: 16),
               const Text(
                 'Та энэ сарын бүх хоолны төлбөрийг төлөхийг хүсэж байна уу?',
               ),
+              const Text(
+                'Та энэ сарын бүх хоолны төлбөрийг төлөхийг хүсэж байна уу?',
+              ),
             ],
           ),
           actions: [
@@ -285,23 +289,20 @@
       // Mark all unpaid meals as paid
       final futures = <Future>[];
 
+
       for (final dateEntry in _unpaidFoodData.entries) {
         final dateKey = dateEntry.key;
         final foods = dateEntry.value;
+
 
         for (int i = 0; i < foods.length; i++) {
           final food = foods[i];
           final foodIndex = FoodDataService.getFoodIndex(food);
           final mealKey = '${dateKey}_$foodIndex';
 
-<<<<<<< HEAD
           futures.add(
             PaymentService.saveMealPaymentStatus(_selectedMonth, mealKey, true),
           );
-=======
-          // Meal payment removed - keeping structure for now
-          futures.add(Future.value(true));
->>>>>>> 2cd07eba
         }
       }
 
@@ -315,6 +316,7 @@
           for (final dateEntry in _unpaidFoodData.entries) {
             final dateKey = dateEntry.key;
             final foods = dateEntry.value;
+
 
             for (int i = 0; i < foods.length; i++) {
               final food = foods[i];
@@ -329,6 +331,9 @@
         if (mounted) {
           ScaffoldMessenger.of(context).showSnackBar(
             SnackBar(
+              content: Text(
+                'Сарын төлбөр амжилттай төлөгдлөө! ${MoneyFormatService.formatWithSymbol(totalAmount)}',
+              ),
               content: Text(
                 'Сарын төлбөр амжилттай төлөгдлөө! ${MoneyFormatService.formatWithSymbol(totalAmount)}',
               ),
@@ -367,9 +372,18 @@
     _availableFoodTypes = FoodDataService.getAvailableFoodTypes(
       _monthlyFoodData,
     );
+    _availableFoodTypes = FoodDataService.getAvailableFoodTypes(
+      _monthlyFoodData,
+    );
   }
 
   // Get filtered food data using service
+  Map<String, List<Map<String, dynamic>>> get _filteredFoodData =>
+      FoodCalculationService.getFilteredFoodData(
+        _monthlyFoodData,
+        _eatenForDayData,
+        _selectedFoodFilter,
+      );
   Map<String, List<Map<String, dynamic>>> get _filteredFoodData =>
       FoodCalculationService.getFilteredFoodData(
         _monthlyFoodData,
@@ -385,12 +399,25 @@
         _paidMeals,
         _selectedFoodFilter,
       );
+  Map<String, List<Map<String, dynamic>>> get _unpaidFoodData =>
+      FoodCalculationService.getUnpaidFoodData(
+        _monthlyFoodData,
+        _eatenForDayData,
+        _paidMeals,
+        _selectedFoodFilter,
+      );
 
   // Get unpaid meals total using service
   int get _unpaidTotalAmount =>
       FoodCalculationService.calculateUnpaidTotalAmount(_unpaidFoodData);
+  int get _unpaidTotalAmount =>
+      FoodCalculationService.calculateUnpaidTotalAmount(_unpaidFoodData);
 
   // Get paid meals total using service
+  int get _paidTotalAmount => FoodCalculationService.calculatePaidTotalAmount(
+    _filteredFoodData,
+    _paidMeals,
+  );
   int get _paidTotalAmount => FoodCalculationService.calculatePaidTotalAmount(
     _filteredFoodData,
     _paidMeals,
@@ -456,7 +483,6 @@
             splashFactory: NoSplash.splashFactory,
             overlayColor: MaterialStateProperty.all(Colors.transparent),
             tabs: const [
-<<<<<<< HEAD
               Tab(
                 child: Row(
                   mainAxisAlignment: MainAxisAlignment.center,
@@ -477,10 +503,6 @@
                   ],
                 ),
               ),
-=======
-              Tab(icon: Icon(Icons.today, size: 18), text: 'Өдрийн'),
-              Tab(icon: Icon(Icons.history, size: 18), text: 'Түүх'),
->>>>>>> 2cd07eba
             ],
           ),
         ),
@@ -495,9 +517,7 @@
               DailyTabScreen(
                 unpaidFoodData: _unpaidFoodData,
                 selectedFoodFilter: _selectedFoodFilter,
-                onMarkMealAsPaid: (String dateKey, int foodIndex, Map<String, dynamic> food) {
-                  setState(() => _paidMeals.add(food['id'] ?? '${dateKey}_$foodIndex'));
-                },
+                onMarkMealAsPaid: _markMealAsPaid,
                 onPayMonthly: _payMonthly,
                 hasAnyFoodsInMonth: _hasAnyFoodsInMonth,
               ),
@@ -530,6 +550,11 @@
       drawer: CustomDrawer(
         currentScreen: DrawerScreenType.foodReport,
         onNavigateToTab: widget.onNavigateToTab,
+      ),
+      appBar: const CommonAppBar(
+        title: 'Хоолны тайлан',
+        variant: AppBarVariant.standard,
+        backgroundColor: Colors.white,
       ),
       appBar: const CommonAppBar(
         title: 'Хоолны тайлан',
@@ -547,7 +572,6 @@
             const Expanded(child: Center(child: CircularProgressIndicator()))
           else
             Expanded(
-<<<<<<< HEAD
               child: RefreshIndicator(
                 onRefresh: _refreshData,
                 child: SingleChildScrollView(
@@ -737,37 +761,6 @@
                       // const SizedBox(height: 24),
                       // Tabbed breakdown section
                       _buildTabbedBreakdownSection(),
-=======
-              child: SingleChildScrollView(
-                padding: const EdgeInsets.all(16),
-                child: Column(
-                  crossAxisAlignment: CrossAxisAlignment.start,
-                  children: [
-                    // Summary cards
-                    SummarySectionWidget(
-                      unpaidCount: _unpaidFoodData.values.fold(
-                        0,
-                        (total, foods) => total + foods.length,
-                      ),
-                      paidTotal: _paidTotalAmount,
-                      totalCost: _unpaidTotalAmount + _paidTotalAmount,
-                      paymentBalance:
-                          _paymentHistory.fold<double>(
-                            0.0,
-                            (total, payment) =>
-                                total + (payment['amount'] as num).toDouble(),
-                          ) -
-                          (_unpaidTotalAmount + _paidTotalAmount),
-                      selectedFoodFilter: _selectedFoodFilter,
-                      onFilterPressed: _showFilterBottomSheet,
-                    ),
-                    const SizedBox(height: 24),
-                    // Payment history
-                    if (_paymentHistory.isNotEmpty) ...[
-                      PaymentHistorySectionWidget(
-                        paymentHistory: _paymentHistory,
-                      ),
->>>>>>> 2cd07eba
                       const SizedBox(height: 24),
                     ],
                   ),
@@ -785,8 +778,4 @@
     _userStatsSubscription?.cancel();
     super.dispose();
   }
-}
-
-extension on Map<String, bool> {
-  void add(String mealId) {}
 }