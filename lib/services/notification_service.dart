--- conflicted
+++ resolved
@@ -1,5 +1,3 @@
-<<<<<<< HEAD
-=======
 import 'package:flutter_local_notifications/flutter_local_notifications.dart';
 import 'package:firebase_messaging/firebase_messaging.dart';
 import 'package:cloud_firestore/cloud_firestore.dart';
@@ -12,46 +10,51 @@
 class NotificationService {
   static final FlutterLocalNotificationsPlugin _localNotifications =
       FlutterLocalNotificationsPlugin();
-  
+
   static FirebaseMessaging get _firebaseMessaging => FirebaseMessaging.instance;
   static FirebaseFirestore get _firestore => FirebaseFirestore.instance;
-  
+
   static Future<void> initialize() async {
     try {
       print('🔔 Initializing NotificationService...');
-      
+
       // Initialize local notifications
-      const androidSettings = AndroidInitializationSettings('@mipmap/ic_launcher');
+      const androidSettings = AndroidInitializationSettings(
+        '@mipmap/ic_launcher',
+      );
       const iosSettings = DarwinInitializationSettings(
         requestSoundPermission: true,
         requestBadgePermission: true,
         requestAlertPermission: true,
       );
-      
+
       const initSettings = InitializationSettings(
         android: androidSettings,
         iOS: iosSettings,
       );
-      
+
       await _localNotifications.initialize(
         initSettings,
         onDidReceiveNotificationResponse: _onNotificationTapped,
       );
       print('🔔 Local notifications initialized');
-      
+
       // Request permissions for Android 13+
       try {
-        final androidImplementation = _localNotifications.resolvePlatformSpecificImplementation<
-            AndroidFlutterLocalNotificationsPlugin>();
-        
+        final androidImplementation = _localNotifications
+            .resolvePlatformSpecificImplementation<
+              AndroidFlutterLocalNotificationsPlugin
+            >();
+
         if (androidImplementation != null) {
-          final granted = await androidImplementation.requestNotificationsPermission();
+          final granted = await androidImplementation
+              .requestNotificationsPermission();
           print('🔔 Android notification permission granted: $granted');
         }
       } catch (e) {
         print('❌ Error requesting notification permissions: $e');
       }
-      
+
       // Initialize Firebase Messaging with timeout
       try {
         await _initializeFirebaseMessaging().timeout(
@@ -62,9 +65,11 @@
         );
       } catch (e) {
         print('❌ Error initializing FCM: $e');
-        print('⚠️ Continuing without FCM - notifications may not work properly');
-      }
-      
+        print(
+          '⚠️ Continuing without FCM - notifications may not work properly',
+        );
+      }
+
       // Create notification channel for Android
       try {
         const AndroidNotificationChannel channel = AndroidNotificationChannel(
@@ -74,16 +79,17 @@
           importance: Importance.high,
           playSound: true,
         );
-        
+
         await _localNotifications
             .resolvePlatformSpecificImplementation<
-                AndroidFlutterLocalNotificationsPlugin>()
+              AndroidFlutterLocalNotificationsPlugin
+            >()
             ?.createNotificationChannel(channel);
         print('🔔 Notification channel created');
       } catch (e) {
         print('❌ Error creating notification channel: $e');
       }
-            
+
       print('🔔 NotificationService initialized successfully');
     } catch (e, stackTrace) {
       print('❌ Critical error in NotificationService initialization: $e');
@@ -91,7 +97,7 @@
       rethrow;
     }
   }
-  
+
   // Initialize Firebase Messaging
   static Future<void> _initializeFirebaseMessaging() async {
     // Request permission for notifications
@@ -100,29 +106,29 @@
       badge: true,
       sound: true,
     );
-    
+
     print('🔔 FCM permission status: ${settings.authorizationStatus}');
-    
+
     // Get FCM token and save to user profile
     final token = await _firebaseMessaging.getToken();
     if (token != null) {
       await _saveUserFCMToken(token);
       print('🔔 FCM Token: ${token.substring(0, 30)}...');
     }
-    
+
     // Listen to token refresh
     _firebaseMessaging.onTokenRefresh.listen(_saveUserFCMToken);
-    
+
     // Handle foreground messages
     FirebaseMessaging.onMessage.listen(_handleForegroundMessage);
-    
+
     // Handle background message tap
     FirebaseMessaging.onMessageOpenedApp.listen(_handleBackgroundMessageTap);
-    
+
     // Listen for push notifications in Firestore
     _listenForPushNotifications();
   }
-  
+
   // Save FCM token to user profile
   static Future<void> _saveUserFCMToken(String token) async {
     final currentUserId = ChatService.currentUserId;
@@ -134,14 +140,14 @@
       print('🔔 FCM token saved for user: $currentUserId');
     }
   }
-  
+
   // Handle foreground messages
   static void _handleForegroundMessage(RemoteMessage message) {
     print('🔔 Received foreground FCM message from another user');
     print('   Title: ${message.notification?.title}');
     print('   Body: ${message.notification?.body}');
     print('   Data: ${message.data}');
-    
+
     // Only show notification if it's from another user (not ourselves)
     final chatRoomId = message.data['chatRoomId'];
     if (chatRoomId != null) {
@@ -149,7 +155,7 @@
       _showLocalNotification(message);
     }
   }
-  
+
   // Handle background message tap
   static void _handleBackgroundMessageTap(RemoteMessage message) {
     print('🔔 Background message tapped: ${message.data}');
@@ -159,7 +165,7 @@
       print('Navigate to chat room: $chatRoomId');
     }
   }
-  
+
   // Show local notification from FCM message
   static Future<void> _showLocalNotification(RemoteMessage message) async {
     final notification = message.notification;
@@ -190,7 +196,7 @@
       );
     }
   }
-  
+
   // Send chat message notification to receiving users
   static Future<void> sendChatNotification({
     required String chatRoomId,
@@ -204,45 +210,55 @@
     print('   Chat room: $chatRoomId');
     print('   Sender: $senderName');
     print('   Message: $message');
-    
+
     try {
       // Get chat room participants
-      final chatRoomDoc = await _firestore.collection('chatRooms').doc(chatRoomId).get();
+      final chatRoomDoc = await _firestore
+          .collection('chatRooms')
+          .doc(chatRoomId)
+          .get();
       if (!chatRoomDoc.exists) {
         print('🔔 Chat room not found');
         return;
       }
-      
+
       final chatRoomData = chatRoomDoc.data()!;
-      final participants = List<String>.from(chatRoomData['participants'] ?? []);
+      final participants = List<String>.from(
+        chatRoomData['participants'] ?? [],
+      );
       final currentUserId = ChatService.currentUserId;
-      
+
       // Get receiving participants (exclude sender)
-      final receivers = participants.where((id) => id != currentUserId).toList();
-      
+      final receivers = participants
+          .where((id) => id != currentUserId)
+          .toList();
+
       if (receivers.isEmpty) {
         print('🔔 No receivers found');
         return;
       }
-      
+
       print('🔔 Checking ${receivers.length} receivers for online status...');
-      
+
       // Get FCM tokens for receivers
       int notificationsSent = 0;
-      
+
       for (final receiverId in receivers) {
         try {
-          final userDoc = await _firestore.collection('users').doc(receiverId).get();
+          final userDoc = await _firestore
+              .collection('users')
+              .doc(receiverId)
+              .get();
           if (userDoc.exists) {
             final userData = userDoc.data()!;
             final fcmToken = userData['fcmToken'] as String?;
             final displayName = userData['displayName'] as String? ?? 'Unknown';
             final isOnline = userData['isOnline'] as bool? ?? false;
-            
+
             print('🔔 Receiver: $displayName ($receiverId)');
             print('   Status: ${isOnline ? "ONLINE" : "OFFLINE"}');
             print('   Sending notification regardless of status');
-            
+
             if (fcmToken != null && fcmToken.isNotEmpty) {
               // ALWAYS send notification regardless of online status
               await _sendFCMNotification(
@@ -262,16 +278,15 @@
           print('🔔 Error processing receiver $receiverId: $e');
         }
       }
-      
+
       print('🔔 Notification Summary:');
       print('   Total receivers: ${receivers.length}');
       print('   Notifications sent: $notificationsSent');
-      
     } catch (e) {
       print('🔔 Error sending notifications: $e');
     }
   }
-  
+
   // Send direct FCM push notification - REAL-TIME VERSION
   static Future<void> _sendFCMNotification({
     required String token,
@@ -288,14 +303,14 @@
         print('❌ Could not find user for token');
         return;
       }
-      
+
       final title = isGroupChat ? 'Group: $senderName' : senderName;
       print('🔔 Sending REAL-TIME FCM push notification...');
       print('   Title: $title');
       print('   Message: $message');
       print('   Recipient: $recipientId');
       print('   Token: ${token.substring(0, 20)}...');
-      
+
       // 1. Create Firestore document for in-app listener (when app is open)
       await _firestore.collection('push_notifications').add({
         'recipientId': recipientId,
@@ -310,7 +325,7 @@
         'timestamp': FieldValue.serverTimestamp(),
         'delivered': false,
       });
-      
+
       // 2. Send REAL FCM push notification for background/closed app
       await _sendRealTimeFCM(
         token: token,
@@ -320,14 +335,15 @@
         senderName: senderName,
         senderPhotoURL: senderPhotoURL,
       );
-      
-      print('✅ Both Firestore document and real-time FCM notification sent for recipient: $recipientId');
-      
+
+      print(
+        '✅ Both Firestore document and real-time FCM notification sent for recipient: $recipientId',
+      );
     } catch (e) {
       print('❌ Error creating/sending push notification: $e');
     }
   }
-  
+
   // Send real-time FCM notification via HTTP API
   static Future<void> _sendRealTimeFCM({
     required String token,
@@ -339,10 +355,11 @@
   }) async {
     try {
       print('🔔 Sending real-time FCM via HTTP API...');
-      
+
       // Try Cloud Function first (if available)
-      final cloudFunctionUrl = 'https://us-central1-${FCMConfig.projectId}.cloudfunctions.net/sendChatNotification';
-      
+      final cloudFunctionUrl =
+          'https://us-central1-${FCMConfig.projectId}.cloudfunctions.net/sendChatNotification';
+
       final fcmPayload = {
         'token': token,
         'title': title,
@@ -351,34 +368,33 @@
         'senderName': senderName,
         'senderPhotoURL': senderPhotoURL,
       };
-      
+
       try {
-        final response = await http.post(
-          Uri.parse(cloudFunctionUrl),
-          headers: {
-            'Content-Type': 'application/json',
-          },
-          body: json.encode(fcmPayload),
-        ).timeout(Duration(seconds: 10));
-        
+        final response = await http
+            .post(
+              Uri.parse(cloudFunctionUrl),
+              headers: {'Content-Type': 'application/json'},
+              body: json.encode(fcmPayload),
+            )
+            .timeout(Duration(seconds: 10));
+
         if (response.statusCode == 200) {
           print('✅ Real-time FCM sent via Cloud Function successfully');
           return;
         } else {
-          print('❌ Cloud Function error: ${response.statusCode} - ${response.body}');
+          print(
+            '❌ Cloud Function error: ${response.statusCode} - ${response.body}',
+          );
           throw Exception('Cloud function failed');
         }
       } catch (e) {
         print('❌ Cloud Function unavailable: $e');
         print('🔄 Falling back to Firestore trigger...');
-        
+
         // Fallback: Use Firestore trigger method
         await _firestore.collection('fcm_requests').add({
           'to': token,
-          'notification': {
-            'title': title,
-            'body': body,
-          },
+          'notification': {'title': title, 'body': body},
           'data': {
             'chatRoomId': chatRoomId,
             'senderName': senderName ?? '',
@@ -394,10 +410,7 @@
           'apns': {
             'payload': {
               'aps': {
-                'alert': {
-                  'title': title,
-                  'body': body,
-                },
+                'alert': {'title': title, 'body': body},
                 'badge': 1,
                 'sound': 'default',
               },
@@ -406,15 +419,14 @@
           'timestamp': FieldValue.serverTimestamp(),
           'processed': false,
         });
-        
+
         print('✅ FCM request added to Firestore trigger queue');
       }
-      
     } catch (e) {
       print('❌ Error sending real-time FCM: $e');
     }
   }
-  
+
   // Handle notification tap
   static void _onNotificationTapped(NotificationResponse response) {
     final chatRoomId = response.payload;
@@ -424,17 +436,17 @@
       print('Navigate to chat room: $chatRoomId');
     }
   }
-  
+
   // Get unread message count for drawer badge
   static Stream<int> getUnreadMessageCount() {
     return ChatService.getUnreadMessageCount();
   }
-  
+
   // Clear notifications for a specific chat
   static Future<void> clearChatNotifications(String chatRoomId) async {
     await _localNotifications.cancel(chatRoomId.hashCode);
   }
-  
+
   // Listen for push notifications in Firestore (SIMPLIFIED APPROACH)
   static void _listenForPushNotifications() {
     final currentUserId = ChatService.currentUserId;
@@ -442,18 +454,21 @@
       print('❌ No current user ID - cannot listen for notifications');
       return;
     }
-    
+
     print('🔔 Setting up push notification listener for user: $currentUserId');
-    
+
     // Listen for push notifications where current user is the recipient
-    _firestore.collection('push_notifications')
+    _firestore
+        .collection('push_notifications')
         .where('recipientId', isEqualTo: currentUserId)
         .where('delivered', isEqualTo: false)
         .snapshots()
         .listen(
           (snapshot) {
-            print('🔔 Push notifications snapshot received: ${snapshot.docChanges.length} changes');
-            
+            print(
+              '🔔 Push notifications snapshot received: ${snapshot.docChanges.length} changes',
+            );
+
             for (final doc in snapshot.docChanges) {
               if (doc.type == DocumentChangeType.added) {
                 final data = doc.doc.data() as Map<String, dynamic>;
@@ -467,18 +482,21 @@
           },
         );
   }
-  
+
   // Show push notification immediately
-  static Future<void> _showPushNotification(Map<String, dynamic> data, String docId) async {
+  static Future<void> _showPushNotification(
+    Map<String, dynamic> data,
+    String docId,
+  ) async {
     try {
       final title = data['title'] as String?;
       final body = data['body'] as String?;
       final chatRoomId = data['chatRoomId'] as String?;
       // final senderPhotoURL = data['senderPhotoURL'] as String?; // TODO: Use for large icon
-      
+
       if (title != null && body != null) {
         print('🔔 Showing push notification: $title - $body');
-        
+
         // Show local notification immediately
         await _localNotifications.show(
           docId.hashCode,
@@ -505,13 +523,13 @@
           ),
           payload: chatRoomId,
         );
-        
+
         // Mark as delivered
         await _firestore.collection('push_notifications').doc(docId).update({
           'delivered': true,
           'deliveredAt': FieldValue.serverTimestamp(),
         });
-        
+
         print('✅ Push notification delivered and marked as delivered');
       }
     } catch (e) {
@@ -519,12 +537,12 @@
     }
   }
 
-  // Initialize push notification listener for current user  
+  // Initialize push notification listener for current user
   static Future<void> initializePushNotificationListener() async {
     print('🔔 Initializing push notification listener...');
     _listenForPushNotifications();
   }
-  
+
   // Debug: Check if current user has FCM token saved
   static Future<void> debugCheckFCMToken() async {
     final currentUserId = ChatService.currentUserId;
@@ -533,23 +551,26 @@
     print('   FCM Configured: ${FCMConfig.isConfigured}');
     print('   Using Direct FCM Push Notifications: Yes');
     print('   Current User: $currentUserId');
-    
+
     if (!FCMConfig.isConfigured) {
       print('❌ FCM NOT CONFIGURED!');
       print('❌ Project ID is empty in fcm_config.dart');
       return;
     }
-    
+
     print('✅ FCM Configuration looks good');
     print('✅ Push notifications should work');
-    
+
     if (currentUserId.isNotEmpty) {
       try {
-        final userDoc = await _firestore.collection('users').doc(currentUserId).get();
+        final userDoc = await _firestore
+            .collection('users')
+            .doc(currentUserId)
+            .get();
         if (userDoc.exists) {
           final fcmToken = userDoc.data()?['fcmToken'] as String?;
           final lastUpdate = userDoc.data()?['lastTokenUpdate'] as Timestamp?;
-          
+
           print('🔔 DEBUG: Current user FCM token status:');
           print('   User ID: $currentUserId');
           print('   Has token: ${fcmToken != null}');
@@ -600,30 +621,33 @@
   }
 
   // Test sending FCM notification to a specific user (for debugging)
-  static Future<void> debugSendNotificationToUser(String userId, String message) async {
+  static Future<void> debugSendNotificationToUser(
+    String userId,
+    String message,
+  ) async {
     try {
       print('🔔 DEBUG: Testing FCM notification send to user: $userId');
-      
+
       // Get user's FCM token
       final userDoc = await _firestore.collection('users').doc(userId).get();
       if (!userDoc.exists) {
         print('❌ User not found: $userId');
         return;
       }
-      
+
       final userData = userDoc.data()!;
       final fcmToken = userData['fcmToken'] as String?;
       final displayName = userData['displayName'] as String? ?? 'Unknown User';
       final photoURL = userData['photoURL'] as String?;
-      
+
       if (fcmToken == null || fcmToken.isEmpty) {
         print('❌ No FCM token found for user: $displayName');
         return;
       }
-      
+
       print('✅ Found FCM token for $displayName');
       print('   Token: ${fcmToken.substring(0, 30)}...');
-      
+
       // Send test notification using the same method as real messages
       await _sendFCMNotification(
         token: fcmToken,
@@ -633,19 +657,21 @@
         isGroupChat: false,
         senderPhotoURL: photoURL,
       );
-      
+
       print('✅ Debug FCM notification sent');
-      
     } catch (e) {
       print('❌ Error in debug send: $e');
     }
   }
-  
-  // Manual force notification for testing 
-  static Future<void> debugForceShowNotification(String title, String body) async {
+
+  // Manual force notification for testing
+  static Future<void> debugForceShowNotification(
+    String title,
+    String body,
+  ) async {
     try {
       print('🔔 FORCE showing notification: $title - $body');
-      
+
       await _localNotifications.show(
         DateTime.now().millisecondsSinceEpoch,
         title,
@@ -669,9 +695,8 @@
           ),
         ),
       );
-      
+
       print('✅ Force notification shown successfully');
-      
     } catch (e) {
       print('❌ Error force showing notification: $e');
     }
@@ -680,11 +705,12 @@
   // Helper method to get user ID by FCM token
   static Future<String?> _getUserIdByToken(String token) async {
     try {
-      final usersSnapshot = await _firestore.collection('users')
+      final usersSnapshot = await _firestore
+          .collection('users')
           .where('fcmToken', isEqualTo: token)
           .limit(1)
           .get();
-      
+
       if (usersSnapshot.docs.isNotEmpty) {
         return usersSnapshot.docs.first.id;
       }
@@ -693,6 +719,4 @@
     }
     return null;
   }
-
-}
->>>>>>> c44f76a5
+}