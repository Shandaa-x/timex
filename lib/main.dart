--- conflicted
+++ resolved
@@ -91,10 +91,6 @@
     },
   );
 
-<<<<<<< HEAD
-  // 🆕 Request notification permission for Android 13+
-  await _requestNotificationPermission();
-=======
     // 🆕 Request notification permission for Android 13+
     await _requestNotificationPermission();
     
@@ -124,7 +120,6 @@
     print('Stack trace: $stackTrace');
     rethrow;
   }
->>>>>>> c44f76a5
 }
 
 Future<void> _requestNotificationPermission() async {
