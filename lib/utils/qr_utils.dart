--- conflicted
+++ resolved
@@ -243,61 +243,17 @@
       deepLinks['qpay'] = 'qpay://invoice?id=$invoiceId';
     }
 
-<<<<<<< HEAD
-    // Enhanced deep links for different banks with proper QR handling
-    if (qrText.isNotEmpty) {
-      final encodedQR = Uri.encodeComponent(qrText);
-=======
     // Social Pay deep link (Khan Bank) - use the correct payment scheme
     if (qrText.isNotEmpty) {
       // Use the actual scheme that Social Pay app expects
       deepLinks['socialpay'] =
           'socialpay-payment://q?qPay_QRcode=${Uri.encodeComponent(qrText)}';
     }
->>>>>>> 45922b8a
-
-      // Social Pay deep link (Khan Bank) - use proper format
-      deepLinks['socialpay'] = 'socialpay://qpay?qr=$encodedQR';
-
-      // Khan Bank app deep link - try multiple formats
-      deepLinks['khanbank'] = 'khanbank://q?qPay_QRcode=$encodedQR';
-      deepLinks['khanbankalt'] = 'khanbankapp://payment?qr=$encodedQR';
-
-      // State Bank deep links
-      deepLinks['statebank'] = 'statebank://payment?qr=$encodedQR';
-      deepLinks['statebankalt'] = 'statebankapp://qpay?code=$encodedQR';
-
-      // TDB Bank deep links
-      deepLinks['tdbbank'] = 'tdbbank://qpay?qr=$encodedQR';
-      deepLinks['tdb'] = 'tdb://payment?code=$encodedQR';
-
-      // Xac Bank deep links
-      deepLinks['xacbank'] = 'xacbank://qpay?qr=$encodedQR';
-      deepLinks['xac'] = 'xac://payment?qr=$encodedQR';
-
-      // Most Money deep links
-      deepLinks['most'] = 'most://qpay?qr=$encodedQR';
-      deepLinks['mostmoney'] = 'mostmoney://payment?code=$encodedQR';
-
-      // NIB Bank deep links
-      deepLinks['nibank'] = 'nibank://qpay?qr=$encodedQR';
-      deepLinks['ulaanbaatarbank'] = 'ulaanbaatarbank://payment?qr=$encodedQR';
-
-      // Chinggis Khaan Bank deep links
-      deepLinks['ckbank'] = 'ckbank://qpay?qr=$encodedQR';
-      deepLinks['chinggisnbank'] = 'chinggisnbank://payment?code=$encodedQR';
-
-      // Capitron Bank deep links
-      deepLinks['capitronbank'] = 'capitronbank://qpay?qr=$encodedQR';
-      deepLinks['capitron'] = 'capitron://payment?qr=$encodedQR';
-
-      // Bogd Bank deep links
-      deepLinks['bogdbank'] = 'bogdbank://qpay?qr=$encodedQR';
-      deepLinks['bogd'] = 'bogd://payment?code=$encodedQR';
-
-      // Candy Pay deep links
-      deepLinks['candypay'] = 'candypay://qpay?qr=$encodedQR';
-      deepLinks['candy'] = 'candy://payment?qr=$encodedQR';
+
+    // Khan Bank app deep link - use QR code format from QPay docs
+    if (qrText.isNotEmpty) {
+      deepLinks['khanbank'] =
+          'khanbank://q?qPay_QRcode=${Uri.encodeComponent(qrText)}';
     }
 
     // Generic banking URL (web fallback)
